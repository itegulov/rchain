--- conflicted
+++ resolved
@@ -16,10 +16,8 @@
 import shapeless.OpticDefns.RootLens
 import coop.rchain.rosette.Ctxt.Continuation
 import shapeless._
-<<<<<<< HEAD
-=======
 import cats.implicits._
->>>>>>> ee7cd85a
+import coop.rchain.rosette.Ctxt.{Continuation, CtxtTransition}
 
 trait Base
 
@@ -33,13 +31,8 @@
   val meta: Ob
   val parent: Ob
 
-<<<<<<< HEAD
-  def dispatch(globalEnv: TblObject): CtxtTransition[(Result[Ob], Option[Continuation])] =
-    pure((Right(Ob.NIV), None))
-=======
   def dispatch: CtxtTransition[Result] =
     pureCtxt[Result](Right(Ob.NIV))
->>>>>>> ee7cd85a
 
   def extendWith(keyMeta: Ob): Ob = null
 
@@ -73,39 +66,25 @@
   def lookupOBO(meta: Ob, ob: Ob, key: Ob): Result[Ob] =
     Right(null)
 
-<<<<<<< HEAD
-  def lookupAndInvoke(globalEnv: TblObject): CtxtTransition[(Result[Ob], Option[Continuation])] = {
-    def inspect[A] = State.inspect[Ctxt, A] _
-
-    for {
-      target <- inspect(_.trgt)
-      fn     = meta.asInstanceOf[StdMeta].lookupOBOStdMeta[Result](self, target)
-      res <- fn.run(globalEnv) match {
-              case Right(prim: Prim) =>
-                prim.invoke(globalEnv)
-              case _ =>
-                pure[Ctxt, (Result[Ob], Option[Continuation])]((Left(Absent), None))
-            }
-    } yield res
-  }
-=======
+  def lookupOBO(meta: Ob, ob: Ob, key: Ob): Result =
+    Right(null)
+
   def lookupAndInvoke: CtxtTransition[Result] =
     for {
       ctxt      <- getCtxt
       globalEnv <- getGlobalEnv
       target    = ctxt.trgt
 
-      fn <- meta
-             .asInstanceOf[StdMeta]
-             .lookupOBOStdMeta(self, target)
-
-      result <- fn match {
-                 case Right(prim: Prim) => prim.invoke
-                 case _ =>
-                   pureCtxt[Result](Left(Absent))
-               }
+      fn     = meta.asInstanceOf[StdMeta].lookupOBOStdMeta[Result](self, target)
+
+      result <- fn.run(globalEnv) match {
+              case Right(prim: Prim) =>
+                prim.invoke(globalEnv)
+              case _ =>
+                pureCtxt[Result](Left(Absent))
+            }
     } yield result
->>>>>>> ee7cd85a
+  }
 
   def matches(ctxt: Ctxt): Boolean = false
   def numberOfSlots: Int           = slot.size
