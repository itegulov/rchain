package coop.rchain.rosette.prim

import cats.implicits._
import coop.rchain.rosette._
import coop.rchain.rosette.prim.Prim.mismatchArgs

import scala.reflect.{classTag, ClassTag}

sealed trait PrimError
case class ArgumentMismatch(msg: String)               extends PrimError
case class TypeMismatch(argNum: Int, typeName: String) extends PrimError
case class IndexOutOfBounds(argNum: Int, size: Int)    extends PrimError
case object ArithmeticError                            extends PrimError

abstract class Prim extends Ob {
  val name: String
  val minArgs: Int
  val maxArgs: Int

  override val meta   = null
  override val parent = null

  def fn: CtxtTransition[PrimResult] =
    for {
      ctxt       <- getCtxt
      globalEnv  <- getGlobalEnv
      primResult = fnSimple(ctxt)
    } yield primResult

<<<<<<< HEAD
  /**
    * Rosette seems to potentially return INVALID, UPCALL or DEADTHREAD here
    * Therefore we return RblError for the error case
    */
  def dispatchHelper: CtxtTransition[Result[Ob]] = State { ctxt =>
    val n = ctxt.nargs
=======
  def fnSimple(ctxt: Ctxt): PrimResult = ???
>>>>>>> ee7cd85a

  def dispatchHelper: CtxtTransition[Result] =
    for {
      ctxt      <- getCtxt
      globalEnv <- getGlobalEnv
      n         = ctxt.nargs

      result <- if (minArgs <= n && n <= maxArgs)
                 fn.transform((writer, state, res) =>
                   (writer, state, res.left.map(PrimErrorWrapper)))
               else
                 pureCtxt[Result](Left(PrimErrorWrapper(mismatchArgs(ctxt, minArgs, maxArgs))))
    } yield result

  /** Dispatch primitive
    *
    * This runs a primitive with dispatchHelper and tries
    * to return the result to the parent `ctxt`.
    *
    * Returning the result to the parent `ctxt` will potentially
    * return the parent `ctxt` which then has to be scheduled by
    * the caller.
    *
    * Running a primitive through `dispatchHelper` can also potentially
    * return a ctxt that has to be scheduled (see `ctxt-rtn`). Therefore `dispatchPrim`
    * returns a `List[Continuation]`.
    */
<<<<<<< HEAD
  override def dispatch(
      globalEnv: TblObject): CtxtTransition[(Result[Ob], Option[Continuation])] = {

    /**
      * Try to return the primitive result to the parent ctxt.
      * This can potentially return the parent ctxt as a ctxt
      * that needs to be scheduled by the caller.
      */
    def returnResultToParent(result: Ob): CtxtTransition[(Result[Ob], Option[Continuation])] =
      Ctxt
        .ret(result)
        .transform(
          (ctxt, res) =>
            if (res._1)
              (ctxt, (Right(result), res._2))
            else
              (ctxt, (Right(result), res._2))
        )

=======
  override def dispatch: CtxtTransition[Result] =
>>>>>>> ee7cd85a
    for {
      primResult <- dispatchHelper

      result <- primResult match {

                 /**
                   * Return the primitive result to the continuation
                   * of the current `ctxt`.
                   */
                 case Right(res) => Ctxt.ret(res).map(_ => primResult)

                 case error =>
                   /**
                     * Something went wrong with running the primitive.
                     * Report the error back.
                     */
<<<<<<< HEAD
                   pure[Ctxt, (Result[Ob], Option[Continuation])]((primResult, None))
=======
                   pureCtxt[Result](error)
>>>>>>> ee7cd85a
               }
    } yield result

<<<<<<< HEAD
  def invoke(globalEnv: TblObject): CtxtTransition[(Result[Ob], Option[Continuation])] =
    dispatch(globalEnv)
=======
  def invoke: CtxtTransition[Result] = dispatch
>>>>>>> ee7cd85a
}

object Prim {
  val MaxArgs  = 255
  val MaxPrims = 1024

  def mismatchType[T <: Ob: ClassTag](ctxt: Ctxt): Option[TypeMismatch] = {
    val n        = ctxt.nargs
    val typeName = classTag[T].runtimeClass.getName

    val nonT = ctxt.argvec.elem.take(n).find {
      case e: T => false
      case _    => true
    }

    nonT.map(ob => TypeMismatch(ctxt.argvec.elem.indexOf(ob), typeName))
  }

  def mismatchArgs(ctxt: Ctxt, minArgs: Int, maxArgs: Int): ArgumentMismatch = {
    val msg = if (maxArgs == Prim.MaxArgs) {
      s"expected $minArgs or more arguments"
    } else if (minArgs == maxArgs) {
      if (minArgs == 1) {
        "expected 1 argument"
      } else {
        s"expected $minArgs arguments"
      }
    } else {
      s"expected between $minArgs and $maxArgs arguments"
    }

    ArgumentMismatch(msg)
  }

  def nthPrim(n: Int): Option[Prim] = Prims.get(n)
}<|MERGE_RESOLUTION|>--- conflicted
+++ resolved
@@ -27,16 +27,8 @@
       primResult = fnSimple(ctxt)
     } yield primResult
 
-<<<<<<< HEAD
-  /**
-    * Rosette seems to potentially return INVALID, UPCALL or DEADTHREAD here
-    * Therefore we return RblError for the error case
-    */
-  def dispatchHelper: CtxtTransition[Result[Ob]] = State { ctxt =>
-    val n = ctxt.nargs
-=======
+
   def fnSimple(ctxt: Ctxt): PrimResult = ???
->>>>>>> ee7cd85a
 
   def dispatchHelper: CtxtTransition[Result] =
     for {
@@ -64,29 +56,7 @@
     * return a ctxt that has to be scheduled (see `ctxt-rtn`). Therefore `dispatchPrim`
     * returns a `List[Continuation]`.
     */
-<<<<<<< HEAD
-  override def dispatch(
-      globalEnv: TblObject): CtxtTransition[(Result[Ob], Option[Continuation])] = {
-
-    /**
-      * Try to return the primitive result to the parent ctxt.
-      * This can potentially return the parent ctxt as a ctxt
-      * that needs to be scheduled by the caller.
-      */
-    def returnResultToParent(result: Ob): CtxtTransition[(Result[Ob], Option[Continuation])] =
-      Ctxt
-        .ret(result)
-        .transform(
-          (ctxt, res) =>
-            if (res._1)
-              (ctxt, (Right(result), res._2))
-            else
-              (ctxt, (Right(result), res._2))
-        )
-
-=======
   override def dispatch: CtxtTransition[Result] =
->>>>>>> ee7cd85a
     for {
       primResult <- dispatchHelper
 
@@ -103,20 +73,11 @@
                      * Something went wrong with running the primitive.
                      * Report the error back.
                      */
-<<<<<<< HEAD
-                   pure[Ctxt, (Result[Ob], Option[Continuation])]((primResult, None))
-=======
                    pureCtxt[Result](error)
->>>>>>> ee7cd85a
                }
     } yield result
 
-<<<<<<< HEAD
-  def invoke(globalEnv: TblObject): CtxtTransition[(Result[Ob], Option[Continuation])] =
-    dispatch(globalEnv)
-=======
-  def invoke: CtxtTransition[Result] = dispatch
->>>>>>> ee7cd85a
+  def invoke: CtxtTransition[Result[Ob]] = dispatch //TODO
 }
 
 object Prim {
