package coop.rchain.roscala.ob

import java.util.concurrent.atomic.AtomicInteger

import coop.rchain.roscala.Location._
import coop.rchain.roscala._
import coop.rchain.roscala.util.LockedMap
import coop.rchain.roscala.util.syntax._

/** Meta objects map keys to locations that point to values
  *
  * `refCount` holds the number of objects that share this meta entity.
  * `extensible` declares if key-value pairs can be added. Only `Actor`s and `TblObject`s are extensible.
  */
class Meta(val refCount: AtomicInteger, var extensible: Boolean) extends Ob {
  val map = new LockedMap[Ob, Location]()

  /** Add key-value pair for a given meta-client pair
    *
    * This creates a key-location pair in `this.map`. The location is a `LexVariable` that points to
    * a `slot` offset in `client` which then contains the `value` object.
    *
    * TODO: Check if `client` is extensible
    * TODO: Add `TblObject` case for `addSlot`
    * TODO: Add case where `meta` is shared
    */
  def add(client: Ob, key: Ob, value: Ob, ctxt: Ctxt)(globalEnv: GlobalEnv): Ob = {
    val lock = map.lock

    lock.writeLock().withLock {

      map(key) match {
        case Some(location) =>
          // `key` already exists
          setValWrt(location, client, value)(globalEnv)

        case None =>
          // key-value pair does not exist already

          // Add key-value pair to `client`
          val offset = client match {
            case actor: Actor => actor.addSlot(value)

            case _ =>
              suicide("Meta.add")
              0
          }

          // Add mapping of `key` to location that describes where `value` lives
          map(key) = LexVariable(level = 0, offset = offset, indirect = true)
      }

      client
    }
  }

  /**
    * Get value for `key` in `client`
    */
  def get(client: Ob, key: Ob, globalEnv: GlobalEnv): Ob = {
    val lock = map.lock

    lock.readLock().withLock {

      var container = client

      map(key) match {
        case Some(location) =>
          location match {
            case LexVariable(_, offset, indirect) =>
              if (indirect) {
                container = client.asInstanceOf[Actor].extension
              }

              container.slot(offset).get

            case _ => valWrt(location, client)(globalEnv)
          }

        case None => Absent
      }
    }
  }

<<<<<<< HEAD
  def lookupObo(client: Ob, key: Ob, globalEnv: GlobalEnv): Ob = {
    val result = get(client, key, globalEnv)
=======
  def set(client: Ob, key: Ob, value: Ob, ctxt: Ctxt)(globalEnv: GlobalEnv): Ob = {
    val lock = map.lock

    lock.writeLock().withLock {
      map(key) match {
        case Some(location) =>
          setValWrt(location, client, value)(globalEnv)
          client

        case None =>
          // There is no binding for `key`
          MissingBinding
      }
    }
  }

  def lookupObo(client: Ob, key: Ob)(globalEnv: GlobalEnv): Ob = {
    val result = get(client, key)(globalEnv)
>>>>>>> 8925d217

    if (result == Absent)
      client.parent.lookup(key, globalEnv)
    else
      result
  }

}

object Meta {
  def empty =
    new Meta(new AtomicInteger(0), extensible = true)

  def apply(extensible: Boolean): Meta =
    new Meta(new AtomicInteger(0), extensible)
}

object NilMeta extends Ob<|MERGE_RESOLUTION|>--- conflicted
+++ resolved
@@ -82,11 +82,7 @@
     }
   }
 
-<<<<<<< HEAD
-  def lookupObo(client: Ob, key: Ob, globalEnv: GlobalEnv): Ob = {
-    val result = get(client, key, globalEnv)
-=======
-  def set(client: Ob, key: Ob, value: Ob, ctxt: Ctxt)(globalEnv: GlobalEnv): Ob = {
+  def set(client: Ob, key: Ob, value: Ob, ctxt: Ctxt, globalEnv: GlobalEnv): Ob = {
     val lock = map.lock
 
     lock.writeLock().withLock {
@@ -102,9 +98,8 @@
     }
   }
 
-  def lookupObo(client: Ob, key: Ob)(globalEnv: GlobalEnv): Ob = {
-    val result = get(client, key)(globalEnv)
->>>>>>> 8925d217
+  def lookupObo(client: Ob, key: Ob, globalEnv: GlobalEnv): Ob = {
+    val result = get(client, key, globalEnv)
 
     if (result == Absent)
       client.parent.lookup(key, globalEnv)
