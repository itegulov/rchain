--- conflicted
+++ resolved
@@ -1,15 +1,11 @@
 package coop.rchain.rholang.interpreter
 
-<<<<<<< HEAD
-import Env._
-=======
-import coop.rchain.rholang.interpreter.Env.DeBruijn
+import coop.rchain.rholang.interpreter.Env._
 import coop.rchain.models.Var.VarInstance._
 import coop.rchain.models.Channel.ChannelInstance._
 import coop.rchain.models.Expr.ExprInstance._
 import coop.rchain.models._
 import implicits._
->>>>>>> a9be7670
 
 object Substitute {
 
@@ -43,6 +39,7 @@
     }
 
   def substitute(term: Par)(implicit env: Env[Par]): Par = {
+
     def subExp(expxs: List[Expr]): Par =
       (expxs :\ Par()) { (expr, par) =>
         expr.exprInstance match {
@@ -65,12 +62,7 @@
       term.ids,
       term.freeCount,
       term.locallyFree.from(env.level).map(x => x - env.level)
-<<<<<<< HEAD
-    ) ++ subExp(term.exprs)
-
-=======
     ) ++ subExp(term.exprs.toList)
->>>>>>> a9be7670
   }
 
   def substitute(term: Send)(implicit env: Env[Par]): Send =
