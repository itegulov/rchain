package coop.rchain.rholang.interpreter

import cats.Parallel
import cats.effect.Sync
import cats.mtl.FunctorTell
<<<<<<< HEAD
import coop.rchain.models.Channel.ChannelInstance.Quote
import coop.rchain.models.TaggedContinuation.TaggedCont.{Empty, ParBody, ScalaBodyRef}
import coop.rchain.models.{BindPattern, Channel, Par, TaggedContinuation}
import coop.rchain.rholang.interpreter.accounting.CostAccountingAlg
import coop.rchain.rholang.interpreter.storage.TuplespaceAlg
=======
import coop.rchain.catscontrib.Capture
import coop.rchain.crypto.hash.Blake2b512Random
import coop.rchain.models.Channel.ChannelInstance.Quote
import coop.rchain.models.TaggedContinuation.TaggedCont.{Empty, ParBody, ScalaBodyRef}
import coop.rchain.models.{BindPattern, Channel, ListChannelWithRandom, Par, TaggedContinuation}
import coop.rchain.rholang.interpreter.errors.{InterpreterError, InterpreterErrorsM}
>>>>>>> 0ac6ab10
import coop.rchain.rspace.ISpace
import coop.rchain.rspace.pure.PureRSpace

trait Dispatch[M[_], A, K] {

  val reducer: Reduce[M]

  def dispatch(continuation: K, dataList: Seq[A]): M[Unit]
}

object Dispatch {

  // TODO: Make this function total
  def buildEnv(dataList: Seq[ListChannelWithRandom]): Env[Par] =
    Env.makeEnv(
      dataList
        .flatMap(_.channels)
        .map({
          case Channel(Quote(p)) => p
          case Channel(_)        => Par() // Should never happen
        }): _*)
}

<<<<<<< HEAD
class RholangOnlyDispatcher[M[_]] private (_reducer: => Reduce[M])(implicit s: Sync[M])
    extends Dispatch[M, Seq[Channel], TaggedContinuation] {
=======
class RholangOnlyDispatcher[M[_]] private (_reducer: => Reduce[M])(implicit captureM: Capture[M])
    extends Dispatch[M, ListChannelWithRandom, TaggedContinuation] {
>>>>>>> 0ac6ab10

  val reducer: Reduce[M] = _reducer

  def dispatch(continuation: TaggedContinuation, dataList: Seq[ListChannelWithRandom]): M[Unit] =
    continuation.taggedCont match {
      case ParBody(parWithRand) =>
        val env     = Dispatch.buildEnv(dataList)
        val randoms = parWithRand.randomState +: dataList.toVector.map(_.randomState)
        reducer.eval(parWithRand.body)(env, Blake2b512Random.merge(randoms))
      case ScalaBodyRef(_) =>
        s.unit
      case Empty =>
        s.unit
    }
}

object RholangOnlyDispatcher {

<<<<<<< HEAD
  def create[M[_], F[_]](
      tuplespace: ISpace[Channel, BindPattern, Seq[Channel], Seq[Channel], TaggedContinuation],
      costAccountingAlg: CostAccountingAlg[M])(
=======
  def create[M[_], F[_]](tuplespace: ISpace[Channel,
                                            BindPattern,
                                            ListChannelWithRandom,
                                            ListChannelWithRandom,
                                            TaggedContinuation])(
>>>>>>> 0ac6ab10
      implicit
      parallel: Parallel[M, F],
<<<<<<< HEAD
      s: Sync[M],
      ft: FunctorTell[M, Throwable]): Dispatch[M, Seq[Channel], TaggedContinuation] = {
    val pureSpace
      : PureRSpace[M, Channel, BindPattern, Seq[Channel], Seq[Channel], TaggedContinuation] =
      new PureRSpace(tuplespace)
    lazy val tuplespaceAlg = TuplespaceAlg.rspaceTuplespace(pureSpace, dispatcher)
    lazy val dispatcher: Dispatch[M, Seq[Channel], TaggedContinuation] =
=======
      ft: FunctorTell[M, InterpreterError])
    : Dispatch[M, ListChannelWithRandom, TaggedContinuation] = {
    val pureSpace: PureRSpace[M,
                              Channel,
                              BindPattern,
                              ListChannelWithRandom,
                              ListChannelWithRandom,
                              TaggedContinuation] =
      new PureRSpace(tuplespace)
    lazy val dispatcher: Dispatch[M, ListChannelWithRandom, TaggedContinuation] =
>>>>>>> 0ac6ab10
      new RholangOnlyDispatcher(reducer)
    lazy val reducer: Reduce[M] =
      new Reduce.DebruijnInterpreter[M, F](tuplespaceAlg, costAccountingAlg)
    dispatcher
  }
}

class RholangAndScalaDispatcher[M[_]] private (
    _reducer: => Reduce[M],
<<<<<<< HEAD
    _dispatchTable: => Map[Long, Function1[Seq[Seq[Channel]], M[Unit]]])(implicit s: Sync[M])
    extends Dispatch[M, Seq[Channel], TaggedContinuation] {
=======
    _dispatchTable: => Map[Long, Function1[Seq[ListChannelWithRandom], M[Unit]]])(
    implicit captureM: Capture[M])
    extends Dispatch[M, ListChannelWithRandom, TaggedContinuation] {
>>>>>>> 0ac6ab10

  val reducer: Reduce[M] = _reducer

  def dispatch(continuation: TaggedContinuation, dataList: Seq[ListChannelWithRandom]): M[Unit] =
    continuation.taggedCont match {
      case ParBody(parWithRand) =>
        val env     = Dispatch.buildEnv(dataList)
        val randoms = parWithRand.randomState +: dataList.toVector.map(_.randomState)
        reducer.eval(parWithRand.body)(env, Blake2b512Random.merge(randoms))
      case ScalaBodyRef(ref) =>
        _dispatchTable.get(ref) match {
          case Some(f) => f(dataList)
          case None    => s.raiseError(new Exception(s"dispatch: no function for $ref"))
        }
      case Empty =>
        s.unit
    }
}

object RholangAndScalaDispatcher {

  def create[M[_], F[_]](
<<<<<<< HEAD
      tuplespace: ISpace[Channel, BindPattern, Seq[Channel], Seq[Channel], TaggedContinuation],
      dispatchTable: => Map[Long, Function1[Seq[Seq[Channel]], M[Unit]]],
      costAccountingAlg: CostAccountingAlg[M])(
=======
      tuplespace: ISpace[Channel,
                         BindPattern,
                         ListChannelWithRandom,
                         ListChannelWithRandom,
                         TaggedContinuation],
      dispatchTable: => Map[Long, Function1[Seq[ListChannelWithRandom], M[Unit]]])(
>>>>>>> 0ac6ab10
      implicit
      parallel: Parallel[M, F],
<<<<<<< HEAD
      s: Sync[M],
      ft: FunctorTell[M, Throwable]): Dispatch[M, Seq[Channel], TaggedContinuation] = {
    val pureSpace
      : PureRSpace[M, Channel, BindPattern, Seq[Channel], Seq[Channel], TaggedContinuation] =
      new PureRSpace(tuplespace)
    lazy val tuplespaceAlg = TuplespaceAlg.rspaceTuplespace(pureSpace, dispatcher)
    lazy val dispatcher: Dispatch[M, Seq[Channel], TaggedContinuation] =
=======
      ft: FunctorTell[M, InterpreterError])
    : Dispatch[M, ListChannelWithRandom, TaggedContinuation] = {
    val pureSpace: PureRSpace[M,
                              Channel,
                              BindPattern,
                              ListChannelWithRandom,
                              ListChannelWithRandom,
                              TaggedContinuation] =
      new PureRSpace(tuplespace)
    lazy val dispatcher: Dispatch[M, ListChannelWithRandom, TaggedContinuation] =
>>>>>>> 0ac6ab10
      new RholangAndScalaDispatcher(reducer, dispatchTable)
    lazy val reducer: Reduce[M] =
      new Reduce.DebruijnInterpreter[M, F](tuplespaceAlg, costAccountingAlg)
    dispatcher
  }
}<|MERGE_RESOLUTION|>--- conflicted
+++ resolved
@@ -3,20 +3,12 @@
 import cats.Parallel
 import cats.effect.Sync
 import cats.mtl.FunctorTell
-<<<<<<< HEAD
-import coop.rchain.models.Channel.ChannelInstance.Quote
-import coop.rchain.models.TaggedContinuation.TaggedCont.{Empty, ParBody, ScalaBodyRef}
-import coop.rchain.models.{BindPattern, Channel, Par, TaggedContinuation}
-import coop.rchain.rholang.interpreter.accounting.CostAccountingAlg
-import coop.rchain.rholang.interpreter.storage.TuplespaceAlg
-=======
-import coop.rchain.catscontrib.Capture
 import coop.rchain.crypto.hash.Blake2b512Random
 import coop.rchain.models.Channel.ChannelInstance.Quote
 import coop.rchain.models.TaggedContinuation.TaggedCont.{Empty, ParBody, ScalaBodyRef}
-import coop.rchain.models.{BindPattern, Channel, ListChannelWithRandom, Par, TaggedContinuation}
-import coop.rchain.rholang.interpreter.errors.{InterpreterError, InterpreterErrorsM}
->>>>>>> 0ac6ab10
+import coop.rchain.models._
+import coop.rchain.rholang.interpreter.accounting.CostAccountingAlg
+import coop.rchain.rholang.interpreter.storage.TuplespaceAlg
 import coop.rchain.rspace.ISpace
 import coop.rchain.rspace.pure.PureRSpace
 
@@ -40,13 +32,8 @@
         }): _*)
 }
 
-<<<<<<< HEAD
 class RholangOnlyDispatcher[M[_]] private (_reducer: => Reduce[M])(implicit s: Sync[M])
-    extends Dispatch[M, Seq[Channel], TaggedContinuation] {
-=======
-class RholangOnlyDispatcher[M[_]] private (_reducer: => Reduce[M])(implicit captureM: Capture[M])
     extends Dispatch[M, ListChannelWithRandom, TaggedContinuation] {
->>>>>>> 0ac6ab10
 
   val reducer: Reduce[M] = _reducer
 
@@ -65,30 +52,16 @@
 
 object RholangOnlyDispatcher {
 
-<<<<<<< HEAD
-  def create[M[_], F[_]](
-      tuplespace: ISpace[Channel, BindPattern, Seq[Channel], Seq[Channel], TaggedContinuation],
-      costAccountingAlg: CostAccountingAlg[M])(
-=======
   def create[M[_], F[_]](tuplespace: ISpace[Channel,
                                             BindPattern,
                                             ListChannelWithRandom,
                                             ListChannelWithRandom,
-                                            TaggedContinuation])(
->>>>>>> 0ac6ab10
+                                            TaggedContinuation],
+                         costAccountingAlg: CostAccountingAlg[M])(
       implicit
       parallel: Parallel[M, F],
-<<<<<<< HEAD
       s: Sync[M],
-      ft: FunctorTell[M, Throwable]): Dispatch[M, Seq[Channel], TaggedContinuation] = {
-    val pureSpace
-      : PureRSpace[M, Channel, BindPattern, Seq[Channel], Seq[Channel], TaggedContinuation] =
-      new PureRSpace(tuplespace)
-    lazy val tuplespaceAlg = TuplespaceAlg.rspaceTuplespace(pureSpace, dispatcher)
-    lazy val dispatcher: Dispatch[M, Seq[Channel], TaggedContinuation] =
-=======
-      ft: FunctorTell[M, InterpreterError])
-    : Dispatch[M, ListChannelWithRandom, TaggedContinuation] = {
+      ft: FunctorTell[M, Throwable]): Dispatch[M, ListChannelWithRandom, TaggedContinuation] = {
     val pureSpace: PureRSpace[M,
                               Channel,
                               BindPattern,
@@ -96,8 +69,8 @@
                               ListChannelWithRandom,
                               TaggedContinuation] =
       new PureRSpace(tuplespace)
+    lazy val tuplespaceAlg = TuplespaceAlg.rspaceTuplespace(pureSpace, dispatcher)
     lazy val dispatcher: Dispatch[M, ListChannelWithRandom, TaggedContinuation] =
->>>>>>> 0ac6ab10
       new RholangOnlyDispatcher(reducer)
     lazy val reducer: Reduce[M] =
       new Reduce.DebruijnInterpreter[M, F](tuplespaceAlg, costAccountingAlg)
@@ -107,14 +80,9 @@
 
 class RholangAndScalaDispatcher[M[_]] private (
     _reducer: => Reduce[M],
-<<<<<<< HEAD
-    _dispatchTable: => Map[Long, Function1[Seq[Seq[Channel]], M[Unit]]])(implicit s: Sync[M])
-    extends Dispatch[M, Seq[Channel], TaggedContinuation] {
-=======
     _dispatchTable: => Map[Long, Function1[Seq[ListChannelWithRandom], M[Unit]]])(
-    implicit captureM: Capture[M])
+    implicit s: Sync[M])
     extends Dispatch[M, ListChannelWithRandom, TaggedContinuation] {
->>>>>>> 0ac6ab10
 
   val reducer: Reduce[M] = _reducer
 
@@ -137,31 +105,17 @@
 object RholangAndScalaDispatcher {
 
   def create[M[_], F[_]](
-<<<<<<< HEAD
-      tuplespace: ISpace[Channel, BindPattern, Seq[Channel], Seq[Channel], TaggedContinuation],
-      dispatchTable: => Map[Long, Function1[Seq[Seq[Channel]], M[Unit]]],
-      costAccountingAlg: CostAccountingAlg[M])(
-=======
       tuplespace: ISpace[Channel,
                          BindPattern,
                          ListChannelWithRandom,
                          ListChannelWithRandom,
                          TaggedContinuation],
-      dispatchTable: => Map[Long, Function1[Seq[ListChannelWithRandom], M[Unit]]])(
->>>>>>> 0ac6ab10
+      dispatchTable: => Map[Long, Function1[Seq[ListChannelWithRandom], M[Unit]]],
+      costAccountingAlg: CostAccountingAlg[M])(
       implicit
       parallel: Parallel[M, F],
-<<<<<<< HEAD
       s: Sync[M],
-      ft: FunctorTell[M, Throwable]): Dispatch[M, Seq[Channel], TaggedContinuation] = {
-    val pureSpace
-      : PureRSpace[M, Channel, BindPattern, Seq[Channel], Seq[Channel], TaggedContinuation] =
-      new PureRSpace(tuplespace)
-    lazy val tuplespaceAlg = TuplespaceAlg.rspaceTuplespace(pureSpace, dispatcher)
-    lazy val dispatcher: Dispatch[M, Seq[Channel], TaggedContinuation] =
-=======
-      ft: FunctorTell[M, InterpreterError])
-    : Dispatch[M, ListChannelWithRandom, TaggedContinuation] = {
+      ft: FunctorTell[M, Throwable]): Dispatch[M, ListChannelWithRandom, TaggedContinuation] = {
     val pureSpace: PureRSpace[M,
                               Channel,
                               BindPattern,
@@ -169,8 +123,8 @@
                               ListChannelWithRandom,
                               TaggedContinuation] =
       new PureRSpace(tuplespace)
+    lazy val tuplespaceAlg = TuplespaceAlg.rspaceTuplespace(pureSpace, dispatcher)
     lazy val dispatcher: Dispatch[M, ListChannelWithRandom, TaggedContinuation] =
->>>>>>> 0ac6ab10
       new RholangAndScalaDispatcher(reducer, dispatchTable)
     lazy val reducer: Reduce[M] =
       new Reduce.DebruijnInterpreter[M, F](tuplespaceAlg, costAccountingAlg)
