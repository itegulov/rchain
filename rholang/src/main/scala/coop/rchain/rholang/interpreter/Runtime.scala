--- conflicted
+++ resolved
@@ -261,20 +261,12 @@
         REG_LOOKUP_CALLBACK                 -> (registry.lookupCallback(_)),
         REG_INSERT                          -> (registry.insert(_)),
         REG_INSERT_CALLBACK                 -> (registry.insertCallback(_)),
-<<<<<<< HEAD
-=======
         REG_PUBLIC_REGISTER_INSERT_CALLBACK -> (registry.publicRegisterInsertCallback(_)),
->>>>>>> 0f5f8b3c
         REG_DELETE                          -> (registry.delete(_)),
         REG_DELETE_ROOT_CALLBACK            -> (registry.deleteRootCallback(_)),
         REG_DELETE_CALLBACK                 -> (registry.deleteCallback(_)),
         REG_PUBLIC_LOOKUP                   -> (registry.publicLookup(_)),
-<<<<<<< HEAD
-        REG_PUBLIC_REGISTER_RANDOM          -> (registry.publicRegisterRandom(_)),
-        REG_PUBLIC_REGISTER_INSERT_CALLBACK -> (registry.publicRegisterInsertCallback(_))
-=======
         REG_PUBLIC_REGISTER_RANDOM          -> (registry.publicRegisterRandom(_))
->>>>>>> 0f5f8b3c
       )
     }
 
