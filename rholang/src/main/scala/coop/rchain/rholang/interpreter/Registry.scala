--- conflicted
+++ resolved
@@ -41,47 +41,25 @@
 
   def testInstall(): F[Unit]
 
-<<<<<<< HEAD
-  def lookup(args: RootSeq[ListChannelWithRandomAndPhlos]): F[Unit]
-
-  def lookupCallback(args: RootSeq[ListChannelWithRandomAndPhlos]): F[Unit]
-
-  def insert(args: RootSeq[ListChannelWithRandomAndPhlos]): F[Unit]
-
-  def insertCallback(args: RootSeq[ListChannelWithRandomAndPhlos]): F[Unit]
-
-  def delete(args: RootSeq[ListChannelWithRandomAndPhlos]): F[Unit]
-
-  def deleteRootCallback(args: RootSeq[ListChannelWithRandomAndPhlos]): F[Unit]
-
-  def deleteCallback(args: RootSeq[ListChannelWithRandomAndPhlos]): F[Unit]
-
-  def publicLookup(args: RootSeq[ListChannelWithRandomAndPhlos]): F[Unit]
-
-  def publicRegisterRandom(args: RootSeq[ListChannelWithRandomAndPhlos]): F[Unit]
-
-  def publicRegisterInsertCallback(args: RootSeq[ListChannelWithRandomAndPhlos]): F[Unit]
-=======
-  def lookup(args: RootSeq[ListParWithRandom]): F[Unit]
-
-  def lookupCallback(args: RootSeq[ListParWithRandom]): F[Unit]
-
-  def insert(args: RootSeq[ListParWithRandom]): F[Unit]
-
-  def insertCallback(args: RootSeq[ListParWithRandom]): F[Unit]
-
-  def delete(args: RootSeq[ListParWithRandom]): F[Unit]
-
-  def deleteRootCallback(args: RootSeq[ListParWithRandom]): F[Unit]
-
-  def deleteCallback(args: RootSeq[ListParWithRandom]): F[Unit]
-
-  def publicLookup(args: RootSeq[ListParWithRandom]): F[Unit]
-
-  def publicRegisterRandom(args: RootSeq[ListParWithRandom]): F[Unit]
-
-  def publicRegisterInsertCallback(args: RootSeq[ListParWithRandom]): F[Unit]
->>>>>>> c13d0b63
+  def lookup(args: RootSeq[ListParWithRandomAndPhlos]): F[Unit]
+
+  def lookupCallback(args: RootSeq[ListParWithRandomAndPhlos]): F[Unit]
+
+  def insert(args: RootSeq[ListParWithRandomAndPhlos]): F[Unit]
+
+  def insertCallback(args: RootSeq[ListParWithRandomAndPhlos]): F[Unit]
+
+  def delete(args: RootSeq[ListParWithRandomAndPhlos]): F[Unit]
+
+  def deleteRootCallback(args: RootSeq[ListParWithRandomAndPhlos]): F[Unit]
+
+  def deleteCallback(args: RootSeq[ListParWithRandomAndPhlos]): F[Unit]
+
+  def publicLookup(args: RootSeq[ListParWithRandomAndPhlos]): F[Unit]
+
+  def publicRegisterRandom(args: RootSeq[ListParWithRandomAndPhlos]): F[Unit]
+
+  def publicRegisterInsertCallback(args: RootSeq[ListParWithRandomAndPhlos]): F[Unit]
 }
 
 class RegistryImpl[F[_]](
@@ -257,11 +235,7 @@
   private def parByteArray(bs: ByteString): Par = GByteArray(bs)
 
   private def handleResult[E <: Throwable](
-<<<<<<< HEAD
-      resultF: F[Either[E, Option[(TaggedContinuation, Seq[ListChannelWithRandomAndPhlos])]]]
-=======
-      resultF: F[Either[E, Option[(TaggedContinuation, Seq[ListParWithRandom])]]]
->>>>>>> c13d0b63
+      resultF: F[Either[E, Option[(TaggedContinuation, Seq[ListParWithRandomAndPhlos])]]]
   ): F[Unit] =
     resultF.flatMap({
       case Right(Some((continuation, dataList))) => dispatcher.dispatch(continuation, dataList)
@@ -410,15 +384,9 @@
     } yield ()
   }
 
-<<<<<<< HEAD
-  def lookup(args: RootSeq[ListChannelWithRandomAndPhlos]): F[Unit] =
-    args match {
-      case Seq(ListChannelWithRandomAndPhlos(Seq(key, ret), rand, cost)) =>
-=======
-  def lookup(args: RootSeq[ListParWithRandom]): F[Unit] =
-    args match {
-      case Seq(ListParWithRandom(Seq(key, ret), rand, cost)) =>
->>>>>>> c13d0b63
+  def lookup(args: RootSeq[ListParWithRandomAndPhlos]): F[Unit] =
+    args match {
+      case Seq(ListParWithRandomAndPhlos(Seq(key, ret), rand, cost)) =>
         try {
           val Some(Expr(GByteArray(_))) = key.singleExpr
           fetchDataLookup(registryRoot, key, ret, rand)
@@ -433,19 +401,11 @@
   // Result there, return it.
   // Further lookup needed, recurse.
 
-<<<<<<< HEAD
-  def lookupCallback(args: RootSeq[ListChannelWithRandomAndPhlos]): F[Unit] =
+  def lookupCallback(args: RootSeq[ListParWithRandomAndPhlos]): F[Unit] =
     args match {
       case Seq(
-          ListChannelWithRandomAndPhlos(Seq(key, ret, replaceChan), callRand, callCost),
-          ListChannelWithRandomAndPhlos(Seq(data), dataRand, dataCost)
-=======
-  def lookupCallback(args: RootSeq[ListParWithRandom]): F[Unit] =
-    args match {
-      case Seq(
-          ListParWithRandom(Seq(key, ret, replaceChan), callRand, callCost),
-          ListParWithRandom(Seq(data), dataRand, dataCost)
->>>>>>> c13d0b63
+          ListParWithRandomAndPhlos(Seq(key, ret, replaceChan), callRand, callCost),
+          ListParWithRandomAndPhlos(Seq(data), dataRand, dataCost)
           ) =>
         def localFail() = failAndReplace(data, replaceChan, ret, dataRand, callRand)
         try {
@@ -488,15 +448,9 @@
       case _ => F.unit
     }
 
-<<<<<<< HEAD
-  def insert(args: RootSeq[ListChannelWithRandomAndPhlos]): F[Unit] =
-    args match {
-      case Seq(ListChannelWithRandomAndPhlos(Seq(key, value, ret), rand, cost)) =>
-=======
-  def insert(args: RootSeq[ListParWithRandom]): F[Unit] =
-    args match {
-      case Seq(ListParWithRandom(Seq(key, value, ret), rand, cost)) =>
->>>>>>> c13d0b63
+  def insert(args: RootSeq[ListParWithRandomAndPhlos]): F[Unit] =
+    args match {
+      case Seq(ListParWithRandomAndPhlos(Seq(key, value, ret), rand, cost)) =>
         try {
           val Some(Expr(GByteArray(_))) = key.singleExpr
           fetchDataInsert(registryRoot, key, value, ret, rand)
@@ -506,19 +460,11 @@
       case _ => F.unit
     }
 
-<<<<<<< HEAD
-  def insertCallback(args: RootSeq[ListChannelWithRandomAndPhlos]): F[Unit] =
+  def insertCallback(args: RootSeq[ListParWithRandomAndPhlos]): F[Unit] =
     args match {
       case Seq(
-          ListChannelWithRandomAndPhlos(Seq(key, value, ret, replaceChan), callRand, callCost),
-          ListChannelWithRandomAndPhlos(Seq(data), dataRand, dataCost)
-=======
-  def insertCallback(args: RootSeq[ListParWithRandom]): F[Unit] =
-    args match {
-      case Seq(
-          ListParWithRandom(Seq(key, value, ret, replaceChan), callRand, callCost),
-          ListParWithRandom(Seq(data), dataRand, dataCost)
->>>>>>> c13d0b63
+          ListParWithRandomAndPhlos(Seq(key, value, ret, replaceChan), callRand, callCost),
+          ListParWithRandomAndPhlos(Seq(data), dataRand, dataCost)
           ) =>
         def localFail() = failAndReplace(data, replaceChan, ret, dataRand, callRand)
         try {
@@ -605,15 +551,9 @@
       case _ => F.unit
     }
 
-<<<<<<< HEAD
-  def delete(args: RootSeq[ListChannelWithRandomAndPhlos]): F[Unit] =
-    args match {
-      case Seq(ListChannelWithRandomAndPhlos(Seq(key, ret), rand, cost)) =>
-=======
-  def delete(args: RootSeq[ListParWithRandom]): F[Unit] =
-    args match {
-      case Seq(ListParWithRandom(Seq(key, ret), rand, cost)) =>
->>>>>>> c13d0b63
+  def delete(args: RootSeq[ListParWithRandomAndPhlos]): F[Unit] =
+    args match {
+      case Seq(ListParWithRandomAndPhlos(Seq(key, ret), rand, cost)) =>
         try {
           val Some(Expr(GByteArray(_))) = key.singleExpr
           fetchDataRootDelete(registryRoot, key, ret, rand)
@@ -623,19 +563,11 @@
       case _ => F.unit
     }
 
-<<<<<<< HEAD
-  def deleteRootCallback(args: RootSeq[ListChannelWithRandomAndPhlos]): F[Unit] =
+  def deleteRootCallback(args: RootSeq[ListParWithRandomAndPhlos]): F[Unit] =
     args match {
       case Seq(
-          ListChannelWithRandomAndPhlos(Seq(key, ret, replaceChan), callRand, callCost),
-          ListChannelWithRandomAndPhlos(Seq(data), dataRand, dataCost)
-=======
-  def deleteRootCallback(args: RootSeq[ListParWithRandom]): F[Unit] =
-    args match {
-      case Seq(
-          ListParWithRandom(Seq(key, ret, replaceChan), callRand, callCost),
-          ListParWithRandom(Seq(data), dataRand, dataCost)
->>>>>>> c13d0b63
+          ListParWithRandomAndPhlos(Seq(key, ret, replaceChan), callRand, callCost),
+          ListParWithRandomAndPhlos(Seq(data), dataRand, dataCost)
           ) =>
         def localFail() = failAndReplace(data, replaceChan, ret, dataRand, callRand)
         try {
@@ -682,25 +614,16 @@
       case _ => F.unit
     }
 
-<<<<<<< HEAD
-  def deleteCallback(args: RootSeq[ListChannelWithRandomAndPhlos]): F[Unit] =
+  def deleteCallback(args: RootSeq[ListParWithRandomAndPhlos]): F[Unit] =
     args match {
       case Seq(
-          ListChannelWithRandomAndPhlos(Seq(key, ret, replaceChan), callRand, callCost),
-          ListChannelWithRandomAndPhlos(
+          ListParWithRandomAndPhlos(Seq(key, ret, replaceChan), callRand, callCost),
+          ListParWithRandomAndPhlos(
             Seq(parentKey, parentData, parentReplace),
             parentRand,
             parentCost
           ),
-          ListChannelWithRandomAndPhlos(Seq(data), dataRand, dataCost)
-=======
-  def deleteCallback(args: RootSeq[ListParWithRandom]): F[Unit] =
-    args match {
-      case Seq(
-          ListParWithRandom(Seq(key, ret, replaceChan), callRand, callCost),
-          ListParWithRandom(Seq(parentKey, parentData, parentReplace), parentRand, parentCost),
-          ListParWithRandom(Seq(data), dataRand, dataCost)
->>>>>>> c13d0b63
+          ListParWithRandomAndPhlos(Seq(data), dataRand, dataCost)
           ) =>
         def localFail() =
           replace(parentData, parentReplace, parentRand).flatMap(
@@ -792,15 +715,9 @@
       case _ => F.unit
     }
 
-<<<<<<< HEAD
-  def publicLookup(args: RootSeq[ListChannelWithRandomAndPhlos]): F[Unit] =
-    args match {
-      case Seq(ListChannelWithRandomAndPhlos(Seq(key, ret), rand, cost)) =>
-=======
-  def publicLookup(args: RootSeq[ListParWithRandom]): F[Unit] =
-    args match {
-      case Seq(ListParWithRandom(Seq(key, ret), rand, cost)) =>
->>>>>>> c13d0b63
+  def publicLookup(args: RootSeq[ListParWithRandomAndPhlos]): F[Unit] =
+    args match {
+      case Seq(ListParWithRandomAndPhlos(Seq(key, ret), rand, cost)) =>
         def localFail() = fail(ret, rand)
         try {
           val Some(Expr(GUri(uri))) = key.singleExpr
@@ -816,13 +733,8 @@
                 ((bytes(32).toShort & 0xff) | ((bytes(33).toShort & 0xfc) << 6)).toShort
               if (crc == CRC14.compute(bytes.view.slice(0, 32))) {
                 val args = RootSeq(
-<<<<<<< HEAD
-                  ListChannelWithRandomAndPhlos(
-                    Seq(Quote(parByteArray(ByteString.copyFrom(bytes, 0, 32))), ret),
-=======
-                  ListParWithRandom(
+                  ListParWithRandomAndPhlos(
                     Seq(parByteArray(ByteString.copyFrom(bytes, 0, 32)), ret),
->>>>>>> c13d0b63
                     rand
                   )
                 )
@@ -841,15 +753,9 @@
       case _ => F.unit
     }
 
-<<<<<<< HEAD
-  def publicRegisterRandom(args: RootSeq[ListChannelWithRandomAndPhlos]): F[Unit] =
-    args match {
-      case Seq(ListChannelWithRandomAndPhlos(Seq(value, ret), rand, cost)) =>
-=======
-  def publicRegisterRandom(args: RootSeq[ListParWithRandom]): F[Unit] =
-    args match {
-      case Seq(ListParWithRandom(Seq(value, ret), rand, cost)) =>
->>>>>>> c13d0b63
+  def publicRegisterRandom(args: RootSeq[ListParWithRandomAndPhlos]): F[Unit] =
+    args match {
+      case Seq(ListParWithRandomAndPhlos(Seq(value, ret), rand, cost)) =>
         def localFail() = fail(ret, rand)
         try {
           if (value.serializedSize > 1024)
@@ -861,14 +767,7 @@
             val resultChan: Par = GPrivate(ByteString.copyFrom(rand.next()))
             val uri: Par        = GUri(buildURI(bytes))
             val args = RootSeq(
-<<<<<<< HEAD
-              ListChannelWithRandomAndPhlos(
-                Seq(Quote(partialKey), Quote(valPar), Quote(resultChan)),
-                rand
-              )
-=======
-              ListParWithRandom(Seq(partialKey, value, resultChan), rand)
->>>>>>> c13d0b63
+              ListParWithRandomAndPhlos(Seq(partialKey, value, resultChan), rand)
             )
             for {
               _ <- handleResult(
@@ -897,19 +796,11 @@
       case _ => F.unit
     }
 
-<<<<<<< HEAD
-  def publicRegisterInsertCallback(args: RootSeq[ListChannelWithRandomAndPhlos]): F[Unit] =
+  def publicRegisterInsertCallback(args: RootSeq[ListParWithRandomAndPhlos]): F[Unit] =
     args match {
       case Seq(
-          ListChannelWithRandomAndPhlos(Seq(urn, expectedValue, ret), _, callCost),
-          ListChannelWithRandomAndPhlos(Seq(value), valRand, valCost)
-=======
-  def publicRegisterInsertCallback(args: RootSeq[ListParWithRandom]): F[Unit] =
-    args match {
-      case Seq(
-          ListParWithRandom(Seq(urn, expectedValue, ret), _, callCost),
-          ListParWithRandom(Seq(value), valRand, valCost)
->>>>>>> c13d0b63
+          ListParWithRandomAndPhlos(Seq(urn, expectedValue, ret), _, callCost),
+          ListParWithRandomAndPhlos(Seq(value), valRand, valCost)
           ) =>
         if (expectedValue == value)
           singleSend(urn, ret, valRand)
