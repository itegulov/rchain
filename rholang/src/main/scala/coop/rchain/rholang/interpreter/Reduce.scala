package coop.rchain.rholang.interpreter

import cats.implicits._
import cats.{Applicative, Parallel, Eval => _}
import com.google.protobuf.ByteString
import coop.rchain.catscontrib.Capture
import coop.rchain.crypto.codec.Base16
import coop.rchain.models.Channel.ChannelInstance.{ChanVar, Quote}
import coop.rchain.models.Expr.ExprInstance._
import coop.rchain.models.TaggedContinuation.TaggedCont.ParBody
import coop.rchain.models.Var.VarInstance.{BoundVar, FreeVar, Wildcard}
import coop.rchain.models.serialization.implicits._
import coop.rchain.models.{Match, MatchCase, GPrivate => _, _}
import coop.rchain.rholang.interpreter.Substitute._
import coop.rchain.rholang.interpreter.errors.{InterpreterErrorsM, ReduceError, _}
import coop.rchain.models.rholang.implicits._
import coop.rchain.rholang.interpreter.storage.implicits._
import coop.rchain.rspace.pure.{consume => internalConsume, produce => internalProduce}
import coop.rchain.rspace.{IStore, Serialize}

import scala.collection.immutable.BitSet
import scala.util.Try
import coop.rchain.models.rholang.sort.ordering._

// Notes: Caution, a type annotation is often needed for Env.

/** Reduce is the interface for evaluating Rholang expressions.
  *
  * @tparam M The kind of Monad used for evaluation.
  */
trait Reduce[M[_]] {

  def produce(chan: Quote, data: Seq[Par], persistent: Boolean)(implicit env: Env[Par]): M[Unit]

  def consume(binds: Seq[(BindPattern, Quote)], body: Par, persistent: Boolean)(
      implicit env: Env[Par]): M[Unit]

  def eval(par: Par)(implicit env: Env[Par]): M[Unit]

  def inj(par: Par): M[Unit]

  /**
    * Evaluate any top level expressions in @param Par .
    */
  def evalExpr(par: Par)(implicit env: Env[Par]): M[Par]

  def evalExprToPar(expr: Expr)(implicit env: Env[Par]): M[Par]
}

object Reduce {

  class DebruijnInterpreter[M[_]: InterpreterErrorsM: Capture, F[_]](
      tupleSpace: IStore[Channel, BindPattern, Seq[Channel], TaggedContinuation],
      dispatcher: => Dispatch[M, Seq[Channel], TaggedContinuation])(
      implicit parallel: cats.Parallel[M, F])
      extends Reduce[M] {

    type Cont[Data, Body] = (Body, Env[Data])

    /**
      * Materialize a send in the store, optionally returning the matched continuation.
      *
      * @param chan  The channel on which data is being sent.
      * @param data  The par objects holding the processes being sent.
      * @param persistent  True if the write should remain in the tuplespace indefinitely.
      * @param env  An environment marking the execution context.
      * @return  An optional continuation resulting from a match in the tuplespace.
      */
    override def produce(chan: Quote, data: Seq[Par], persistent: Boolean)(
        implicit env: Env[Par]): M[Unit] = {
      // TODO: Handle the environment in the store
      def go(res: Option[(TaggedContinuation, Seq[Seq[Channel]])]) =
        res match {
          case Some((continuation, dataList)) =>
            if (persistent) {
              Parallel.parSequence_[List, M, F, Unit](
                List(dispatcher.dispatch(continuation, dataList), produce(chan, data, persistent)))
            } else {
              dispatcher.dispatch(continuation, dataList)
            }
          case None =>
            Applicative[M].pure(())
        }

      for {
        substData <- data.toList.traverse(
                      substitutePar[M].substitute(_).map(p => Channel(Quote(p))))
        res <- internalProduce(tupleSpace, Channel(chan), substData, persist = persistent)
        _   <- go(res)
      } yield ()
    }

    /**
      * Materialize a send in the store, optionally returning the matched continuation.
      *
      * @param binds  A Seq of pattern, channel pairs. Each pattern is a Seq[Channel].
      *               The Seq is for arity matching, and each term in the Seq is a name pattern.
      * @param body  A Par object which will be run in the envirnoment resulting from the match.
      * @param env  The current environment, to which the matches will be added before resuming
      *             execution in body
      * @return  An optional continuation resulting from a match. The body of the continuation
      *          will be @param body if the continuation is not None.
      */
    override def consume(binds: Seq[(BindPattern, Quote)], body: Par, persistent: Boolean)(
        implicit env: Env[Par]): M[Unit] =
      binds match {
        case Nil => interpreterErrorM[M].raiseError(ReduceError("Error: empty binds"))
        case _ =>
          val (patterns: Seq[BindPattern], sources: Seq[Quote]) = binds.unzip
          internalConsume(tupleSpace,
                          sources.map(q => Channel(q)).toList,
                          patterns.toList,
                          TaggedContinuation(ParBody(body)),
                          persist = persistent).flatMap {
            case Some((continuation, dataList)) =>
              dispatcher.dispatch(continuation, dataList)
              if (persistent) {
                List(dispatcher.dispatch(continuation, dataList), consume(binds, body, persistent)).parSequence
                  .map(_ => ())
              } else {
                dispatcher.dispatch(continuation, dataList)
              }
            case None => Applicative[M].pure(())
          }
      }

    /** WanderUnordered is the non-deterministic analogue
      * of traverse - it parallelizes eval.
      *
      * 1. For a Par, parallelize the interpretation of each list
      *    of processes in the Par. That's the outer wander.
      * 2. For each process list, parallelize the interpretation
      *    of each process in the list. That's the inner wander.
      *
      * @param par
      * @return
      */
    override def eval(par: Par)(implicit env: Env[Par]): M[Unit] =
      List(
        Parallel.parTraverse(par.sends.toList)(send => eval(send)),
        Parallel.parTraverse(par.receives.toList)(recv => eval(recv)),
        Parallel.parTraverse(par.news.toList)(neu => eval(neu)),
        Parallel.parTraverse(par.matches.toList)(mat => eval(mat)),
        Parallel.parTraverse(par.bundles.toList)(bundle => eval(bundle)),
        Parallel.parTraverse(par.exprs.filter { expr =>
          expr.exprInstance match {
            case _: EVarBody    => true
            case _: EEvalBody   => true
            case _: EMethodBody => true
            case _              => false
          }
        }.toList)(expr =>
          expr.exprInstance match {
            case EVarBody(EVar(v)) =>
              for {
                varref <- eval(v.get)
                _      <- eval(varref)
              } yield ()
            case e: EEvalBody =>
              for {
                p <- evalExprToPar(Expr(e))
                _ <- eval(p)
              } yield ()
            case e: EMethodBody =>
              for {
                p <- evalExprToPar(Expr(e))
                _ <- eval(p)
              } yield ()
            case _ => Applicative[M].pure(())
        })
      ).parSequence.map(_ => ())

    override def inj(par: Par): M[Unit] =
      for { _ <- eval(par)(Env[Par]()) } yield ()

    def debug(msg: String): Unit = {
      val now = java.time.format.DateTimeFormatter.ISO_INSTANT
        .format(java.time.Instant.now)
        .substring(11, 23)
      val thread = Thread.currentThread.getName
      println(s"$now [$thread]" + "\n" + msg)
    }

    /** Algorithm as follows:
      *
      * 1. Fully evaluate the channel in given environment.
      *    (See eval(Channel) to see all that entails)
      * 2. Substitute any variable references in the channel so that it can be
      *    correctly used as a key in the tuple space.
      * 3. Evaluate any top level expressions in the data being sent.
      * 4. Call produce
      * 5. If produce returned a continuation, evaluate it.
      * @param send An output process
      * @param env An execution context
      * @return
      */
    def eval(send: Send)(implicit env: Env[Par]): M[Unit] =
      for {
        quote <- eval(send.chan.get)
        data  <- send.data.toList.traverse(x => evalExpr(x))

        subChan <- substituteQuote[M].substitute(quote)
        unbundled <- subChan.value.singleBundle() match {
                      case Some(value) =>
                        if (!value.writeFlag) {
                          interpreterErrorM[M].raiseError(
                            ReduceError("Trying to send on non-writeable channel."))
                        } else {
                          interpreterErrorM[M].pure(Quote(value.body.get))
                        }
                      case None => Applicative[M].pure(subChan)
                    }
        _ <- produce(unbundled, data, send.persistent)
      } yield ()

    def eval(receive: Receive)(implicit env: Env[Par]): M[Unit] =
      for {
        binds <- receive.binds.toList
                  .traverse(rb =>
                    unbundleReceive(rb).map(q =>
                      (BindPattern(rb.patterns, rb.remainder, rb.freeCount), q)))
        // TODO: Allow for the environment to be stored with the body in the Tuplespace
        substBody <- substitutePar[M].substitute(receive.body.get)(env.shift(receive.bindCount))
        _         <- consume(binds, substBody, receive.persistent)
      } yield ()

    /**
      * Variable "evaluation" is an environment lookup, but
      * lookup of an unbound variable should be an error.
      *
      * @param valproc The variable to be evaluated
      * @param env  provides the environment (possibly) containing a binding for the given variable.
      * @return If the variable has a binding (par), lift the
      *                  binding into the monadic context, else signal
      *                  an exception.
      *
      */
    def eval(valproc: Var)(implicit env: Env[Par]): M[Par] =
      valproc.varInstance match {
        case BoundVar(level) =>
          env.get(level) match {
            case Some(par) => interpreterErrorM[M].pure(par)
            case None =>
              interpreterErrorM[M].raiseError(
                ReduceError("Unbound variable: " + level + " in " + env.envMap))
          }
        case Wildcard(_) =>
          interpreterErrorM[M].raiseError(
            ReduceError("Unbound variable: attempting to evaluate a pattern"))
        case FreeVar(_) =>
          interpreterErrorM[M].raiseError(
            ReduceError("Unbound variable: attempting to evaluate a pattern"))
      }

    /**
      * Evaluating a channel always returns a
      * quote. If a quote is given to be evaluated, the quote
      * is lifted into the monadic context. If a channel
      * variable is given, the variable is evaluated and
      * the resulting par is quoted.
      * In either case the top level expressions of the quoted process are evaluated
      * when the channel is evaluated.
      *
      * @param channel The channel to be evaluated
      * @param env An environment that (possibly) has
      *            a binding for channel
      * @return A quoted process or "channel value"
      */
    def eval(channel: Channel)(implicit env: Env[Par]): M[Quote] =
      channel.channelInstance match {
        case Quote(p) =>
          for { evaled <- evalExpr(p) } yield Quote(evaled)
        case ChanVar(varue) =>
          for {
            par    <- eval(varue)
            evaled <- evalExpr(par)
          } yield Quote(evaled)
      }

    def eval(mat: Match)(implicit env: Env[Par]): M[Unit] = {
      def addToEnv(env: Env[Par], freeMap: Map[Int, Par], freeCount: Int): Env[Par] =
        Range(0, freeCount).foldLeft(env)(
          (acc, e) =>
            acc.put(
              freeMap.get(e) match {
                case Some(p) => p
                case None    => Par()
              }
          )
        )

      @annotation.tailrec
      def firstMatch(target: Par, cases: Seq[MatchCase])(implicit env: Env[Par]): M[Unit] =
        cases match {
          case Nil => Applicative[M].pure(())
          case singleCase +: caseRem =>
            val matchResult = SpatialMatcher
              .spatialMatch(target, singleCase.pattern.get)
              .runS(SpatialMatcher.emptyMap)
            matchResult match {
              case None => firstMatch(target, caseRem)
              case Some(freeMap) => {
                val newEnv: Env[Par] = addToEnv(env, freeMap, singleCase.freeCount)
                eval(singleCase.source.get)(newEnv)
              }
            }
        }

      for {
        evaledTarget <- evalExpr(mat.target.get)
        // TODO(kyle): Make the matcher accept an environment, instead of
        // substituting it.
        substTarget <- substitutePar[M].substitute(evaledTarget)(env)
        _           <- firstMatch(substTarget, mat.cases)
      } yield ()
    }

    /**
      * Adds neu.bindCount new GPrivate from UUID's to the environment and then
      * proceeds to evaluate the body.
      *
      * @param neu
      * @return
      */
    def eval(neu: New)(implicit env: Env[Par]): M[Unit] = {
      def alloc(level: Int): Env[Par] =
        (env /: (0 until level).toList) { (_env, _) =>
          val addr: Par = GPrivate()
          _env.put(addr)
        }

      eval(neu.p.get)(alloc(neu.bindCount))
    }

    private[this] def unbundleReceive(rb: ReceiveBind)(implicit env: Env[Par]): M[Quote] =
      for {
        quote <- eval(rb.source.get)
        subst <- substituteQuote[M].substitute(quote)
        // Check if we try to read from bundled channel
        unbndl <- subst.quote.get.singleBundle() match {
                   case Some(value) =>
                     if (!value.readFlag) {
                       interpreterErrorM[M].raiseError(
                         ReduceError("Trying to read from non-readable channel."))
                     } else {
                       interpreterErrorM[M].pure(Quote(value.body.get))
                     }
                   case None =>
                     interpreterErrorM[M].pure(subst)
                 }
      } yield unbndl

    def eval(bundle: Bundle)(implicit env: Env[Par]): M[Unit] =
      eval(bundle.body.get)

    /**
      * Continue is straightforward in this case, it just calls eval.
      */
    def continue(body: Par)(implicit env: Env[Par]): M[Unit] =
      eval(body)

    def evalExprToPar(expr: Expr)(implicit env: Env[Par]): M[Par] =
      expr.exprInstance match {
        case EVarBody(EVar(v)) =>
          for {
            p       <- eval(v.get)
            evaledP <- evalExpr(p)
          } yield evaledP
        case EMethodBody(EMethod(method, target, arguments, _, _)) => {
          val methodLookup = methodTable(method)
          for {
            evaledTarget <- evalExpr(target.get)
            evaledArgs   <- arguments.toList.traverse(expr => evalExpr(expr))
            resultPar <- methodLookup match {
                          case None =>
                            interpreterErrorM[M].raiseError(
                              ReduceError("Unimplemented method: " + method))
                          case Some(f) => f(target.get, evaledArgs)(env)
                        }
          } yield resultPar
        }
        case EEvalBody(chan) => eval(chan).map(q => q.value)
        case _               => evalExprToExpr(expr).map(e => (fromExpr(e)(identity)))
      }

    def evalExprToExpr(expr: Expr)(implicit env: Env[Par]): M[Expr] = {
      def relop(p1: Par,
                p2: Par,
                relopb: (Boolean, Boolean) => Boolean,
                relopi: (Int, Int) => Boolean,
                relops: (String, String) => Boolean): M[Expr] =
        for {
          v1 <- evalSingleExpr(p1)
          v2 <- evalSingleExpr(p2)
          result <- (v1.exprInstance, v2.exprInstance) match {
                     case (GBool(b1), GBool(b2))     => Applicative[M].pure(GBool(relopb(b1, b2)))
                     case (GInt(i1), GInt(i2))       => Applicative[M].pure(GBool(relopi(i1, i2)))
                     case (GString(s1), GString(s2)) => Applicative[M].pure(GBool(relops(s1, s2)))
                     case _ =>
                       interpreterErrorM[M].raiseError(
                         ReduceError("Unexpected compare: " + v1 + " vs. " + v2))
                   }
        } yield result

      expr.exprInstance match {
        case x: GBool      => Applicative[M].pure[Expr](x)
        case x: GInt       => Applicative[M].pure[Expr](x)
        case x: GString    => Applicative[M].pure[Expr](x)
        case x: GUri       => Applicative[M].pure[Expr](x)
        case x: GByteArray => Applicative[M].pure[Expr](x)
        case ENotBody(ENot(p)) =>
          for {
            b <- evalToBool(p.get)
          } yield GBool(!b)
        case ENegBody(ENeg(p)) =>
          for {
            v <- evalToInt(p.get)
          } yield GInt(-v)
        case EMultBody(EMult(p1, p2)) =>
          for {
            v1 <- evalToInt(p1.get)
            v2 <- evalToInt(p2.get)
          } yield GInt(v1 * v2)
        case EDivBody(EDiv(p1, p2)) =>
          for {
            v1 <- evalToInt(p1.get)
            v2 <- evalToInt(p2.get)
          } yield GInt(v1 / v2)
        case EPlusBody(EPlus(p1, p2)) =>
          for {
            v1 <- evalToInt(p1.get)
            v2 <- evalToInt(p2.get)
          } yield GInt(v1 + v2)
        case EMinusBody(EMinus(p1, p2)) =>
          for {
            v1 <- evalToInt(p1.get)
            v2 <- evalToInt(p2.get)
          } yield GInt(v1 - v2)
        case ELtBody(ELt(p1, p2))   => relop(p1.get, p2.get, (_ < _), (_ < _), (_ < _))
        case ELteBody(ELte(p1, p2)) => relop(p1.get, p2.get, (_ <= _), (_ <= _), (_ <= _))
        case EGtBody(EGt(p1, p2))   => relop(p1.get, p2.get, (_ > _), (_ > _), (_ > _))
        case EGteBody(EGte(p1, p2)) => relop(p1.get, p2.get, (_ >= _), (_ >= _), (_ >= _))
        case EEqBody(EEq(p1, p2)) =>
          for {
            v1 <- evalExpr(p1.get)
            v2 <- evalExpr(p2.get)
            // TODO: build an equality operator that takes in an environment.
            sv1 <- substitutePar[M].substitute(v1)
            sv2 <- substitutePar[M].substitute(v2)
          } yield GBool(sv1 == sv2)
        case ENeqBody(ENeq(p1, p2)) =>
          for {
            v1  <- evalExpr(p1.get)
            v2  <- evalExpr(p2.get)
            sv1 <- substitutePar[M].substitute(v1)
            sv2 <- substitutePar[M].substitute(v2)
          } yield GBool(sv1 != sv2)
        case EAndBody(EAnd(p1, p2)) =>
          for {
            b1 <- evalToBool(p1.get)
            b2 <- evalToBool(p2.get)
          } yield GBool(b1 && b2)
        case EOrBody(EOr(p1, p2)) =>
          for {
            b1 <- evalToBool(p1.get)
            b2 <- evalToBool(p2.get)
          } yield GBool(b1 || b2)
        case EVarBody(EVar(v)) =>
          for {
            p       <- eval(v.get)
            exprVal <- evalSingleExpr(p)
          } yield exprVal
        case EListBody(el) => {
          for {
            evaledPs  <- el.ps.toList.traverse(expr => evalExpr(expr))
            updatedPs = evaledPs.map(updateLocallyFree)
          } yield updateLocallyFree(EList(updatedPs, el.locallyFree, el.connectiveUsed))
        }
<<<<<<< HEAD

        case ESetBody(set) =>
          for {
            evaledPs  <- set.ps.sortedPars.traverse(expr => evalExpr(expr))
            updatedPs = evaledPs.map(updateLocallyFree)
          } yield updateLocallyFree(set.copy(ps = SortedHashSet(evaledPs)))

=======
        case ETupleBody(el) =>
          for {
            evaledPs  <- el.ps.toList.traverse(expr => evalExpr(expr))
            updatedPs = evaledPs.map(updateLocallyFree)
          } yield updateLocallyFree(ETuple(updatedPs, el.locallyFree, el.connectiveUsed))
>>>>>>> 6a2f745a
        case EMethodBody(EMethod(method, target, arguments, _, _)) => {
          val methodLookup = methodTable(method)
          for {
            evaledTarget <- evalExpr(target.get)
            evaledArgs   <- arguments.toList.traverse(expr => evalExpr(expr))
            resultPar <- methodLookup match {
                          case None =>
                            interpreterErrorM[M].raiseError(
                              ReduceError("Unimplemented method: " + method))
                          case Some(f) => f(target.get, evaledArgs)(env)
                        }
            resultExpr <- evalSingleExpr(resultPar)
          } yield resultExpr
        }
        case EEvalBody(chan) =>
          for {
            q      <- eval(chan)
            result <- evalSingleExpr(q.value)
          } yield result
        case _ => interpreterErrorM[M].raiseError(ReduceError("Unimplemented expression: " + expr))
      }
    }

    private[this] def nth: (Par, Seq[Par]) => Env[Par] => M[Par] = {
      def localNth(ps: Seq[Par], nth: Int): Either[ReduceError, Par] =
        if (ps.isDefinedAt(nth)) {
          Right(ps(nth))
        } else {
          Left(ReduceError("Error: index out of bound: " + nth))
        }

      (p: Par, args: Seq[Par]) => (env: Env[Par]) =>
        {
          if (args.length != 1) {
            interpreterErrorM[M].raiseError(ReduceError("Error: nth expects 1 argument"))
          } else {
            for {
              nth <- evalToInt(args(0))(env)
              v   <- evalSingleExpr(p)(env)
              result <- v.exprInstance match {
                         case EListBody(EList(ps, _, _, _)) =>
                           interpreterErrorM[M].fromEither(localNth(ps, nth))
                         case ETupleBody(ETuple(ps, _, _)) =>
                           interpreterErrorM[M].fromEither(localNth(ps, nth))
                         case _ =>
                           interpreterErrorM[M].raiseError(
                             ReduceError(
                               "Error: nth applied to something that wasn't a list or tuple."))
                       }
            } yield result
          }
        }
    }

    private[this] def toByteArray: (Par, Seq[Par]) => Env[Par] => M[Par] = {
      def serialize(p: Par): Either[ReduceError, Array[Byte]] =
        Either
          .fromTry(Try(Serialize[Par].encode(p)))
          .leftMap(th =>
            ReduceError(s"Error: exception thrown when serializing $p." + th.getMessage))

      (p: Par, args: Seq[Par]) => (env: Env[Par]) =>
        {
          if (args.nonEmpty) {
            interpreterErrorM[M].raiseError(
              ReduceError("Error: toByteArray does not take arguments"))
          } else {
            evalExpr(p)(env)
              .map(serialize(_))
              .flatMap(interpreterErrorM[M].fromEither)
              .map(b => Expr(GByteArray(ByteString.copyFrom(b))))
          }
        }
    }

    private[this] def hexToBytes: (Par, Seq[Par]) => Env[Par] => M[Par] = {
      (p: Par, args: Seq[Par]) => (env: Env[Par]) =>
        {
          if (args.nonEmpty) {
            interpreterErrorM[M].raiseError(
              ReduceError("Error: hexToBytes does not take arguments"))
          } else {
            p.singleExpr() match {
              case Some(Expr(GString(encoded))) =>
                def decodingError(th: Throwable) =
                  ReduceError(
                    s"Error: exception was thrown when decoding input string to hexadecimal: ${th.getMessage}")
                Try(Expr(GByteArray(ByteString.copyFrom(Base16.decode(encoded)))))
                  .fold(th => interpreterErrorM[M].raiseError[Par](decodingError(th)),
                        x => interpreterErrorM[M].pure[Par](x))
              case _ =>
                interpreterErrorM[M].raiseError(
                  ReduceError("Error: hexToBytes can be called only on single strings."))
            }
          }
        }
    }

    def methodTable(method: String): Option[(Par, Seq[Par]) => Env[Par] => M[Par]] =
      method match {
        case "nth"         => Some(nth)
        case "toByteArray" => Some(toByteArray)
        case "hexToBytes"  => Some(hexToBytes)
        case _             => None
      }

    def evalSingleExpr(p: Par)(implicit env: Env[Par]): M[Expr] =
      if (!p.sends.isEmpty || !p.receives.isEmpty || !p.news.isEmpty || !p.matches.isEmpty || !p.ids.isEmpty)
        interpreterErrorM[M].raiseError(
          ReduceError("Error: parallel or non expression found where expression expected."))
      else
        p.exprs match {
          case (e: Expr) +: Nil => evalExprToExpr(e)
          case _ =>
            interpreterErrorM[M].raiseError(ReduceError("Error: Multiple expressions given."))
        }

    def evalToInt(p: Par)(implicit env: Env[Par]): M[Int] =
      if (!p.sends.isEmpty || !p.receives.isEmpty || !p.news.isEmpty || !p.matches.isEmpty || !p.ids.isEmpty)
        interpreterErrorM[M].raiseError(
          ReduceError("Error: parallel or non expression found where expression expected."))
      else
        p.exprs match {
          case Expr(GInt(v)) +: Nil => Applicative[M].pure(v)
          case Expr(EVarBody(EVar(v))) +: Nil =>
            for {
              p      <- eval(v.get)
              intVal <- evalToInt(p)
            } yield intVal
          case (e: Expr) +: Nil =>
            for {
              evaled <- evalExprToExpr(e)
              result <- evaled.exprInstance match {
                         case GInt(v) => Applicative[M].pure(v)
                         case _ =>
                           interpreterErrorM[M].raiseError(
                             ReduceError("Error: expression didn't evaluate to integer."))
                       }
            } yield result
          case _ =>
            interpreterErrorM[M].raiseError(
              ReduceError("Error: Integer expected, or unimplemented expression."))
        }

    def evalToBool(p: Par)(implicit env: Env[Par]): M[Boolean] =
      if (!p.sends.isEmpty || !p.receives.isEmpty || !p.news.isEmpty || !p.matches.isEmpty || !p.ids.isEmpty)
        interpreterErrorM[M].raiseError(
          ReduceError("Error: parallel or non expression found where expression expected."))
      else
        p.exprs match {
          case Expr(GBool(b)) +: Nil => Applicative[M].pure(b)
          case Expr(EVarBody(EVar(v))) +: Nil =>
            for {
              p       <- eval(v.get)
              boolVal <- evalToBool(p)
            } yield boolVal
          case (e: Expr) +: Nil =>
            for {
              evaled <- evalExprToExpr(e)
              result <- evaled.exprInstance match {
                         case GBool(b) => Applicative[M].pure(b)
                         case _ =>
                           interpreterErrorM[M].raiseError(
                             ReduceError("Error: expression didn't evaluate to boolean."))
                       }
            } yield result
          case _ =>
            interpreterErrorM[M].raiseError(ReduceError("Error: Multiple expressions given."))
        }

    def updateLocallyFree(par: Par): Par = {
      val resultLocallyFree =
        par.sends.foldLeft(BitSet())((acc, send) => acc | send.locallyFree) |
          par.receives.foldLeft(BitSet())((acc, receive) => acc | receive.locallyFree) |
          par.news.foldLeft(BitSet())((acc, newProc) => acc | newProc.locallyFree) |
          par.exprs.foldLeft(BitSet())((acc, expr) => acc | ExprLocallyFree.locallyFree(expr)) |
          par.matches.foldLeft(BitSet())((acc, matchProc) => acc | matchProc.locallyFree)
      par.copy(locallyFree = resultLocallyFree)
    }

    def updateLocallyFree(elist: EList): EList = {
      val resultLocallyFree = elist.ps.foldLeft(BitSet())((acc, p) => acc | p.locallyFree)
      elist.copy(locallyFree = resultLocallyFree)
    }

<<<<<<< HEAD
    def updateLocallyFree(eset: ESet): ESet = {
      val resultLocallyFree = eset.ps.sortedPars.foldLeft(BitSet())((acc, p) => acc | p.locallyFree)
      eset.copy(locallyFree = resultLocallyFree)
=======
    def updateLocallyFree(elist: ETuple): ETuple = {
      val resultLocallyFree = elist.ps.foldLeft(BitSet())((acc, p) => acc | p.locallyFree)
      elist.copy(locallyFree = resultLocallyFree)
>>>>>>> 6a2f745a
    }

    /**
      * Evaluate any top level expressions in @param Par .
      */
    def evalExpr(par: Par)(implicit env: Env[Par]): M[Par] =
      for {
        evaledExprs <- par.exprs.toList.traverse(expr => evalExprToPar(expr))
        result = evaledExprs.foldLeft(par.copy(exprs = Vector())) { (acc, newPar) =>
          acc ++ newPar
        }
      } yield result
  }
}<|MERGE_RESOLUTION|>--- conflicted
+++ resolved
@@ -476,7 +476,11 @@
             updatedPs = evaledPs.map(updateLocallyFree)
           } yield updateLocallyFree(EList(updatedPs, el.locallyFree, el.connectiveUsed))
         }
-<<<<<<< HEAD
+        case ETupleBody(el) =>
+          for {
+            evaledPs  <- el.ps.toList.traverse(expr => evalExpr(expr))
+            updatedPs = evaledPs.map(updateLocallyFree)
+          } yield updateLocallyFree(ETuple(updatedPs, el.locallyFree, el.connectiveUsed))
 
         case ESetBody(set) =>
           for {
@@ -484,13 +488,6 @@
             updatedPs = evaledPs.map(updateLocallyFree)
           } yield updateLocallyFree(set.copy(ps = SortedHashSet(evaledPs)))
 
-=======
-        case ETupleBody(el) =>
-          for {
-            evaledPs  <- el.ps.toList.traverse(expr => evalExpr(expr))
-            updatedPs = evaledPs.map(updateLocallyFree)
-          } yield updateLocallyFree(ETuple(updatedPs, el.locallyFree, el.connectiveUsed))
->>>>>>> 6a2f745a
         case EMethodBody(EMethod(method, target, arguments, _, _)) => {
           val methodLookup = methodTable(method)
           for {
@@ -676,15 +673,14 @@
       elist.copy(locallyFree = resultLocallyFree)
     }
 
-<<<<<<< HEAD
+    def updateLocallyFree(elist: ETuple): ETuple = {
+      val resultLocallyFree = elist.ps.foldLeft(BitSet())((acc, p) => acc | p.locallyFree)
+      elist.copy(locallyFree = resultLocallyFree)
+    }
+
     def updateLocallyFree(eset: ESet): ESet = {
       val resultLocallyFree = eset.ps.sortedPars.foldLeft(BitSet())((acc, p) => acc | p.locallyFree)
       eset.copy(locallyFree = resultLocallyFree)
-=======
-    def updateLocallyFree(elist: ETuple): ETuple = {
-      val resultLocallyFree = elist.ps.foldLeft(BitSet())((acc, p) => acc | p.locallyFree)
-      elist.copy(locallyFree = resultLocallyFree)
->>>>>>> 6a2f745a
     }
 
     /**
