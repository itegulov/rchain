--- conflicted
+++ resolved
@@ -85,13 +85,8 @@
           costAccountingAlg.charge(Cost(Chargeable[A].cost(substTerm))) *> Sync[M].pure(substTerm)
       ))
 
-<<<<<<< HEAD
   class DebruijnInterpreter[M[_], F[_]](tuplespaceAlg: TuplespaceAlg[M],
-                                        costAccountingAlg: CostAccountingAlg[M],
                                         private val urnMap: Map[String, Par])(
-=======
-  class DebruijnInterpreter[M[_], F[_]](tuplespaceAlg: TuplespaceAlg[M])(
->>>>>>> 7acc1077
       implicit
       parallel: cats.Parallel[M, F],
       s: Sync[M],
@@ -426,13 +421,6 @@
       * @param neu
       * @return
       */
-<<<<<<< HEAD
-    private def evalExplicit(neu: New)(env: Env[Par], rand: Blake2b512Random): M[Unit] =
-      eval(neu)(env, rand)
-    private def eval(neu: New)(implicit env: Env[Par], rand: Blake2b512Random): M[Unit] = {
-      def alloc(count: Int, urns: Seq[String]): M[Env[Par]] = {
-        val simpleNews = (0 until (count - urns.size)).toList.foldLeft(env) { (_env, _) =>
-=======
     private def evalExplicit(neu: New)(env: Env[Par],
                                        rand: Blake2b512Random,
                                        costAccountingAlg: CostAccountingAlg[M]): M[Unit] =
@@ -440,9 +428,8 @@
     private def eval(neu: New)(implicit env: Env[Par],
                                rand: Blake2b512Random,
                                costAccountingAlg: CostAccountingAlg[M]): M[Unit] = {
-      def alloc(level: Int): Env[Par] =
-        (env /: (0 until level).toList) { (_env, _) =>
->>>>>>> 7acc1077
+      def alloc(count: Int, urns: Seq[String]): M[Env[Par]] = {
+        val simpleNews = (0 until (count - urns.size)).toList.foldLeft(env) { (_env, _) =>
           val addr: Par = GPrivate(ByteString.copyFrom(rand.next()))
           _env.put(addr)
         }
@@ -476,13 +463,9 @@
       }
 
       costAccountingAlg.charge(newBindingsCost(neu.bindCount)) *>
-<<<<<<< HEAD
         alloc(neu.bindCount, neu.uri).flatMap { newEnv =>
-          eval(neu.p)(newEnv, rand)
-        }
-=======
-        eval(neu.p)(alloc(neu.bindCount), rand, costAccountingAlg)
->>>>>>> 7acc1077
+          eval(neu.p)(newEnv, rand, costAccountingAlg)
+        }
     }
 
     private[this] def unbundleReceive(rb: ReceiveBind)(
