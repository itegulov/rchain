--- conflicted
+++ resolved
@@ -2,13 +2,9 @@
 import java.io.File
 import java.nio.file.{Files, Path}
 
-<<<<<<< HEAD
-import cats.effect.{ContextShift, Resource, Sync}
-=======
->>>>>>> ffed3fc0
 import cats.Applicative
 import cats.effect.ExitCase.Error
-import cats.effect.{Resource, Sync}
+import cats.effect.{ContextShift, Resource, Sync}
 import com.typesafe.scalalogging.Logger
 import coop.rchain.models._
 import coop.rchain.rholang.interpreter.Runtime
@@ -39,11 +35,7 @@
         })
     )
 
-<<<<<<< HEAD
-  def mkRhoISpace[F[_]: Sync: ContextShift, A](
-=======
-  def mkRhoISpace[F[_]: Sync](
->>>>>>> ffed3fc0
+  def mkRhoISpace[F[_]: Sync: ContextShift](
       prefix: String = "",
       branch: String = "test",
       mapSize: Long = 1024L * 1024L * 4
