--- conflicted
+++ resolved
@@ -295,13 +295,8 @@
   val mapSize: Long = 1024L * 1024L * 1024L
 
   override def withTestSpace[R](f: T => R): R = {
-<<<<<<< HEAD
-    val testStore = LMDBStore.create[Channel, Pattern, Entry, EntriesCaptor](dbDir, mapSize, noTls)
+    val testStore = LMDBStore.create[Channel, Pattern, Entry, EntriesCaptor](dbDir, mapSize)
     val testSpace = new RSpace(testStore, Branch("master"))
-=======
-    val testStore = LMDBStore.create[Channel, Pattern, Entry, EntriesCaptor](dbDir, mapSize)
-    val testSpace = new RSpace(testStore)
->>>>>>> 9062b57c
     try {
       testStore.withTxn(testStore.createTxnWrite())(txn => testStore.clear(txn))
       f(testSpace)
