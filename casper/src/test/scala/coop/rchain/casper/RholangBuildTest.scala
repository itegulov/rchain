package coop.rchain.casper

import java.nio.file.Files

import cats.Id
import cats.implicits._
import coop.rchain.casper.genesis.Genesis
import coop.rchain.casper.genesis.contracts.{ProofOfStake, ProofOfStakeValidator}
import coop.rchain.casper.helper.HashSetCasperTestNode
import coop.rchain.casper.protocol.Deploy
import coop.rchain.casper.util.ProtoUtil
import coop.rchain.casper.util.rholang.RuntimeManager
import coop.rchain.crypto.signatures.Ed25519
import coop.rchain.rholang.collection.LinkedList
import coop.rchain.rholang.interpreter.Runtime
import monix.execution.Scheduler.Implicits.global
import org.scalatest.{FlatSpec, Matchers}

class RholangBuildTest extends FlatSpec with Matchers {

  val (validatorKeys, validators) = (1 to 4).map(_ => Ed25519.newKeyPair).unzip
  val bonds                       = validators.zipWithIndex.map { case (v, i) => v -> (2 * i + 1) }.toMap
  val initial                     = Genesis.withoutContracts(bonds, 0L, 0L, "rchain")
  val storageDirectory            = Files.createTempDirectory(s"rholang-build-test-genesis")
  val storageSize: Long           = 1024L * 1024
  val activeRuntime               = Runtime.create(storageDirectory, storageSize)
  val runtimeManager              = RuntimeManager.fromRuntime(activeRuntime)
  val emptyStateHash              = runtimeManager.emptyStateHash
  val proofOfStakeValidators      = bonds.map(bond => ProofOfStakeValidator(bond._1, bond._2)).toSeq
  val proofOfStakeDeploy =
    ProtoUtil.termDeploy(new ProofOfStake(proofOfStakeValidators).term, System.currentTimeMillis())
  val genesis =
    Genesis.withContracts(List[Deploy](proofOfStakeDeploy), initial, emptyStateHash, runtimeManager)
  activeRuntime.close()

  //put a new casper instance at the start of each
  //test since we cannot reset it
  "Our build system" should "allow import of rholang sources into scala code" in {
    val node = HashSetCasperTestNode.standalone(genesis, validatorKeys.last)
    import node._

<<<<<<< HEAD
    val llDeploy = ProtoUtil.termDeploy(LinkedList.term, System.currentTimeMillis())
=======
    val llDeploy = ProtoUtil.sourceDeploy(LinkedList.code)
>>>>>>> 3edb0eac
    val deploys = Vector(
      "@[\"LinkedList\", \"fromList\"]!([2, 3, 5, 7], \"primes\")",
      "contract @\"double\"(@x, ret) = { ret!(2 * x) }",
      "for(@primes <- @\"primes\"){ @\"primes\"!(primes) | @[\"LinkedList\", \"map\"]!(primes, \"double\", \"dprimes\") }"
<<<<<<< HEAD
    ).map(s =>
      ProtoUtil.termDeploy(InterpreterUtil.mkTerm(s).right.get, System.currentTimeMillis()))
=======
    ).map(ProtoUtil.sourceDeploy)
>>>>>>> 3edb0eac

    val Some(signedBlock) = MultiParentCasper[Id].deploy(llDeploy) *>
      deploys.traverse(MultiParentCasper[Id].deploy) *>
      MultiParentCasper[Id].createBlock
    MultiParentCasper[Id].addBlock(signedBlock)

    val storage = HashSetCasperTest.blockTuplespaceContents(signedBlock)

    logEff.warns should be(Nil)
    storage.contains("@{\"primes\"}!([2, [3, [5, [7, []]]]])") should be(true)
    storage.contains("@{\"dprimes\"}!([4, [6, [10, [14, []]]]])") should be(true)
  }

}<|MERGE_RESOLUTION|>--- conflicted
+++ resolved
@@ -7,7 +7,7 @@
 import coop.rchain.casper.genesis.Genesis
 import coop.rchain.casper.genesis.contracts.{ProofOfStake, ProofOfStakeValidator}
 import coop.rchain.casper.helper.HashSetCasperTestNode
-import coop.rchain.casper.protocol.Deploy
+import coop.rchain.casper.protocol.{Deploy, DeployData}
 import coop.rchain.casper.util.ProtoUtil
 import coop.rchain.casper.util.rholang.RuntimeManager
 import coop.rchain.crypto.signatures.Ed25519
@@ -39,21 +39,13 @@
     val node = HashSetCasperTestNode.standalone(genesis, validatorKeys.last)
     import node._
 
-<<<<<<< HEAD
-    val llDeploy = ProtoUtil.termDeploy(LinkedList.term, System.currentTimeMillis())
-=======
-    val llDeploy = ProtoUtil.sourceDeploy(LinkedList.code)
->>>>>>> 3edb0eac
+    val llDeploy  = ProtoUtil.sourceDeploy(LinkedList.code, System.currentTimeMillis())
+    val startTime = System.currentTimeMillis()
     val deploys = Vector(
       "@[\"LinkedList\", \"fromList\"]!([2, 3, 5, 7], \"primes\")",
       "contract @\"double\"(@x, ret) = { ret!(2 * x) }",
       "for(@primes <- @\"primes\"){ @\"primes\"!(primes) | @[\"LinkedList\", \"map\"]!(primes, \"double\", \"dprimes\") }"
-<<<<<<< HEAD
-    ).map(s =>
-      ProtoUtil.termDeploy(InterpreterUtil.mkTerm(s).right.get, System.currentTimeMillis()))
-=======
-    ).map(ProtoUtil.sourceDeploy)
->>>>>>> 3edb0eac
+    ).zipWithIndex.map(d => ProtoUtil.sourceDeploy(d._1, d._2))
 
     val Some(signedBlock) = MultiParentCasper[Id].deploy(llDeploy) *>
       deploys.traverse(MultiParentCasper[Id].deploy) *>
