package coop.rchain.casper

import java.nio.file.Files

import cats.effect.Bracket
import cats.{Id, Monad}
import cats.implicits._
import cats.mtl.MonadState
import cats.mtl.implicits._
import com.google.protobuf.ByteString
import coop.rchain.blockstorage.BlockStore
import coop.rchain.blockstorage.BlockStore.BlockHash
import coop.rchain.casper.Estimator.{BlockHash, Validator}
import coop.rchain.casper.genesis.Genesis
import coop.rchain.casper.genesis.contracts.{ProofOfStake, ProofOfStakeValidator, Rev}
import coop.rchain.casper.helper.{BlockGenerator, BlockStoreFixture, IndexedBlockDag}
import coop.rchain.casper.helper.BlockGenerator._
import coop.rchain.casper.protocol.Event.EventInstance
import coop.rchain.casper.protocol._
import coop.rchain.casper.util.ProtoUtil
import coop.rchain.casper.util.ProtoUtil.termDeploy
import coop.rchain.casper.util.rholang.{InterpreterUtil, RuntimeManager}
import coop.rchain.crypto.codec.Base16
import coop.rchain.crypto.signatures.Ed25519
import coop.rchain.models.Par
import coop.rchain.p2p.EffectsTestInstances.LogStub
import coop.rchain.rholang.interpreter.Runtime
import coop.rchain.rholang.math.NonNegativeNumber
import coop.rchain.rholang.mint.MakeMint
import coop.rchain.rholang.wallet.BasicWallet
import coop.rchain.shared.Time
import monix.execution.Scheduler.Implicits.global
import org.scalatest.{BeforeAndAfterEach, FlatSpec, Matchers}

import scala.collection.immutable.HashMap

class ValidateTest
    extends FlatSpec
    with Matchers
    with BeforeAndAfterEach
    with BlockGenerator
    with BlockStoreFixture {
  implicit val log = new LogStub[Id]
  val initState    = IndexedBlockDag.empty.copy(currentId = -1)
  val ed25519      = "ed25519"

  override def beforeEach(): Unit = {
    log.reset()
    timeEff.reset()
  }

  def createChain[F[_]: Monad: BlockDagState: Time: BlockStore](
      length: Int,
      bonds: Seq[Bond] = Seq.empty[Bond]): F[BlockMessage.Safe] =
    (0 until length).foldLeft(createBlock[F](Seq.empty, bonds = bonds)) {
      case (block, _) =>
        for {
          bprev <- block
          bnext <- createBlock[F](Seq(bprev.blockHash), bonds = bonds)
        } yield bnext
    }

  def createChainWithRoundRobinValidators[F[_]: Monad: BlockDagState: Time: BlockStore](
      length: Int,
      validatorLength: Int): F[BlockMessage.Safe] = {
    val validatorRoundRobinCycle = Stream.continually(0 until validatorLength).flatten
    (0 until length).toList
      .zip(validatorRoundRobinCycle)
      .foldLeft(
        for {
          genesis             <- createBlock[F](Seq.empty)
          emptyLatestMessages <- HashMap.empty[Validator, BlockHash].pure[F]
        } yield (genesis, emptyLatestMessages)
      ) {
        case (acc, (_, validatorNum)) =>
          val creator = ByteString.copyFrom(validatorNum.toString.getBytes)
          for {
            unwrappedAcc            <- acc
            (block, latestMessages) = unwrappedAcc
            bnext <- createBlock[F](parentsHashList = Seq(block.blockHash),
                                    creator = creator,
                                    justifications = latestMessages)
            latestMessagesNext = latestMessages.updated(bnext.sender, bnext.blockHash)
          } yield (bnext, latestMessagesNext)
      }
      .map(_._1)
  }

<<<<<<< HEAD
  def signedBlock(i: Int)(implicit chain: BlockDag, sk: Array[Byte]): BlockMessage.Safe = {
=======
  def signedBlock(i: Int)(implicit chain: IndexedBlockDag, sk: Array[Byte]): BlockMessage = {
>>>>>>> efb829cd
    val block = chain.idToBlocks(i)
    val pk    = Ed25519.toPublic(sk)
    ProtoUtil.signBlock(block, chain, pk, sk, "ed25519", "rchain")
  }

  implicit class ChangeBlockNumber(b: BlockMessage.Safe) {
    def withBlockNumber(n: Long): BlockMessage.Safe = {
      val newState  = b.body.postState.withBlockNumber(n)
      val newHeader = b.header.withPostStateHash(ProtoUtil.protoHash(newState))

      b.withBody(b.body.withPostState(newState)).withHeader(newHeader)
    }
  }

  "Block signature validation" should "return false on unknown algorithms" in withStore {
    implicit blockStore =>
      implicit val blockStoreChain = storeForStateWithChain[StateWithChain](blockStore)
      val chain                    = createChain[StateWithChain](2).runS(initState)
      val unknownAlgorithm         = "unknownAlgorithm"
      val rsa                      = "RSA"
      val block0                   = chain.idToBlocks(0).withSigAlgorithm(unknownAlgorithm)
      val block1                   = chain.idToBlocks(1).withSigAlgorithm(rsa)

      Validate.blockSignature[Id](block0) should be(false)
      log.warns.last.contains(s"signature algorithm $unknownAlgorithm is unsupported") should be(
        true)

      Validate.blockSignature[Id](block1) should be(false)
      log.warns.last.contains(s"signature algorithm $rsa is unsupported") should be(true)
  }

  it should "return false on invalid ed25519 signatures" in withStore { implicit blockStore =>
    implicit val blockStoreChain = storeForStateWithChain[StateWithChain](blockStore)
    implicit val chain           = createChain[StateWithChain](6).runS(initState)
    implicit val (sk, _)         = Ed25519.newKeyPair
    val (_, wrongPk)             = Ed25519.newKeyPair
    val empty                    = ByteString.EMPTY
    val invalidKey               = ByteString.copyFrom(Base16.decode("abcdef1234567890"))
    val block0                   = signedBlock(0).withSender(empty)
    val block1                   = signedBlock(1).withSender(invalidKey)
    val block2                   = signedBlock(2).withSender(ByteString.copyFrom(wrongPk))
    val block3                   = signedBlock(3).withSig(empty)
    val block4                   = signedBlock(4).withSig(invalidKey)
    val block5                   = signedBlock(5).withSig(block0.sig) //wrong sig

    val blocks = Vector(block0, block1, block2, block3, block4, block5)

    blocks.exists(Validate.blockSignature[Id]) should be(false)
    log.warns.size should be(blocks.length)
    log.warns.forall(_.contains("signature is invalid")) should be(true)
  }

  it should "return true on valid ed25519 signatures" in withStore { implicit blockStore =>
    implicit val blockStoreChain = storeForStateWithChain[StateWithChain](blockStore)
    val n                        = 6
    implicit val chain           = createChain[StateWithChain](n).runS(initState)
    implicit val (sk, _)         = Ed25519.newKeyPair

    (0 until n).forall(i => Validate.blockSignature[Id](signedBlock(i))) should be(true)
    log.warns should be(Nil)
  }

  "Timestamp validation" should "not accept blocks with future time" in withStore {
    implicit blockStore =>
      implicit val blockStoreChain = storeForStateWithChain[StateWithChain](blockStore)
      val chain                    = createChain[StateWithChain](1).runS(initState)
      val block                    = chain.idToBlocks(0)

      val modifiedTimestampHeader = block.header.withTimestamp(99999999)
      Validate.timestamp[Id](block.withHeader(modifiedTimestampHeader), chain) should be(
        Left(InvalidUnslashableBlock))
      Validate.timestamp[Id](block, chain) should be(Right(Valid))

      log.warns.size should be(1)
      log.warns.head.contains("block timestamp") should be(true)
  }

  it should "not accept blocks that were published before parent time" in withStore {
    implicit blockStore =>
      implicit val blockStoreChain = storeForStateWithChain[StateWithChain](blockStore)
      val chain                    = createChain[StateWithChain](2).runS(initState)
      val block                    = chain.idToBlocks(1)

      val modifiedTimestampHeader = block.header.withTimestamp(-1)
      Validate.timestamp[Id](block.withHeader(modifiedTimestampHeader), chain) should be(
        Left(InvalidUnslashableBlock))
      Validate.timestamp[Id](block, chain) should be(Right(Valid))
      log.warns.size should be(1)
      log.warns.head.contains("block timestamp") should be(true)
  }

  "Block number validation" should "only accept 0 as the number for a block with no parents" in withStore {
    implicit blockStore =>
      implicit val blockStoreChain = storeForStateWithChain[StateWithChain](blockStore)
      val chain                    = createChain[StateWithChain](1).runS(initState)
      val block                    = chain.idToBlocks(0)

      Validate.blockNumber[Id](block.withBlockNumber(1)) should be(Left(InvalidBlockNumber))
      Validate.blockNumber[Id](block) should be(Right(Valid))
      log.warns.size should be(1)
      log.warns.head.contains("not zero, but block has no parents") should be(true)
  }

  it should "return false for non-sequential numbering" in withStore { implicit blockStore =>
    implicit val blockStoreChain = storeForStateWithChain[StateWithChain](blockStore)
    val chain                    = createChain[StateWithChain](2).runS(initState)
    val block                    = chain.idToBlocks(1)

    Validate.blockNumber[Id](block.withBlockNumber(17)) should be(Left(InvalidBlockNumber))
    Validate.blockNumber[Id](block) should be(Right(Valid))
    log.warns.size should be(1)
    log.warns.head.contains("is not one more than maximum parent number") should be(true)
  }

  it should "return true for sequential numbering" in withStore { implicit blockStore =>
    implicit val blockStoreChain = storeForStateWithChain[StateWithChain](blockStore)
    val n                        = 6
    val chain                    = createChain[StateWithChain](n).runS(initState)

    (0 until n).forall(i => Validate.blockNumber[Id](chain.idToBlocks(i)) == Right(Valid)) should be(
      true)
    log.warns should be(Nil)
  }

  it should "correctly validate a multiparent block where the parents have different block numbers" in withStore {
    implicit blockStore =>
      def createBlockWithNumber(n: Long, parentHashes: Seq[ByteString] = Nil): BlockMessage = {
        val blockWithNumber = BlockMessage.defaultInstance.withBlockNumber(n)
        val header          = blockWithNumber.getHeader.withParentsHashList(parentHashes)
        val hash            = ProtoUtil.hashUnsignedBlock(header, Nil)
        val block           = blockWithNumber.withHeader(header).withBlockHash(hash)

        blockStore.put(hash, block)
        block
      }
      val b1 = createBlockWithNumber(3)
      val b2 = createBlockWithNumber(7)
      val b3 = createBlockWithNumber(8, Seq(b1.blockHash, b2.blockHash))

      Validate.blockNumber[Id](b3) shouldBe Right(Valid)
      Validate.blockNumber[Id](b3.withBlockNumber(4)) shouldBe Left(InvalidBlockNumber)
  }

  "Sequence number validation" should "only accept 0 as the number for a block with no parents" in withStore {
    implicit blockStore =>
      implicit val blockStoreChain = storeForStateWithChain[StateWithChain](blockStore)
      val chain                    = createChain[StateWithChain](1).runS(initState)
      val block                    = chain.idToBlocks(0)

      Validate.sequenceNumber[Id](block.withSeqNum(1), chain) should be(Left(InvalidSequenceNumber))
      Validate.sequenceNumber[Id](block, chain) should be(Right(Valid))
      log.warns.size should be(1)
  }

  it should "return false for non-sequential numbering" in withStore { implicit blockStore =>
    implicit val blockStoreChain = storeForStateWithChain[StateWithChain](blockStore)
    val chain                    = createChain[StateWithChain](2).runS(initState)
    val block                    = chain.idToBlocks(1)

    Validate.sequenceNumber[Id](block.withSeqNum(1), chain) should be(Left(InvalidSequenceNumber))
    log.warns.size should be(1)
  }

  it should "return true for sequential numbering" in withStore { implicit blockStore =>
    implicit val blockStoreChain = storeForStateWithChain[StateWithChain](blockStore)
    val n                        = 20
    val validatorCount           = 3
    val chain =
      createChainWithRoundRobinValidators[StateWithChain](n, validatorCount).runS(initState)

    (0 until n).forall(i => Validate.sequenceNumber[Id](chain.idToBlocks(i), chain) == Right(Valid)) should be(
      true)
    log.warns should be(Nil)
  }

  "Sender validation" should "return true for genesis and blocks from bonded validators and false otherwise" in withStore {
    implicit blockStore =>
      implicit val blockStoreChain = storeForStateWithChain[StateWithChain](blockStore)
      val validator                = ByteString.copyFromUtf8("Validator")
      val impostor                 = ByteString.copyFromUtf8("Impostor")
      val chain                    = createChain[StateWithChain](3, List(Bond(validator, 1))).runS(initState)
      val genesis                  = chain.idToBlocks(0)
      val validBlock               = chain.idToBlocks(1).withSender(validator)
      val invalidBlock             = chain.idToBlocks(2).withSender(impostor)

      Validate.blockSender[Id](genesis, genesis, chain) should be(true)
      Validate.blockSender[Id](validBlock, genesis, chain) should be(true)
      Validate.blockSender[Id](invalidBlock, genesis, chain) should be(false)
  }

  "Parent validation" should "return true for proper justifications and false otherwise" in withStore {
    implicit blockStore =>
      implicit val blockStoreChain = storeForStateWithChain[StateWithChain](blockStore)
      val validators = Vector(
        ByteString.copyFromUtf8("Validator 1"),
        ByteString.copyFromUtf8("Validator 2"),
        ByteString.copyFromUtf8("Validator 3")
      )
      val bonds = validators.zipWithIndex.map {
        case (v, i) => Bond(v, 2 * i + 1)
      }

      def latestMessages(messages: Seq[BlockMessage.Safe]): Map[Validator, BlockHash] =
        messages.map(b => b.sender -> b.blockHash).toMap

      def createValidatorBlock[F[_]: Monad: BlockDagState: Time: BlockStore](
          parents: Seq[BlockMessage.Safe],
          justifications: Seq[BlockMessage.Safe],
          validator: Int): F[BlockMessage.Safe] =
        createBlock[F](
          parents.map(_.blockHash),
          creator = validators(validator),
          bonds = bonds,
          deploys = Seq(ProtoUtil.basicProcessedDeploy(0)),
          justifications = latestMessages(justifications)
        )

      def createChainWithValidators[F[_]: Monad: BlockDagState: Time: BlockStore]
        : F[BlockMessage.Safe] =
        for {
          b0 <- createBlock[F](Seq.empty, bonds = bonds)
          b1 <- createValidatorBlock[F](Seq(b0), Seq.empty, 0)
          b2 <- createValidatorBlock[F](Seq(b0), Seq.empty, 1)
          b3 <- createValidatorBlock[F](Seq(b0), Seq.empty, 2)
          b4 <- createValidatorBlock[F](Seq(b1), Seq(b1), 0)
          b5 <- createValidatorBlock[F](Seq(b3, b2, b1), Seq(b1, b2, b3), 1)
          b6 <- createValidatorBlock[F](Seq(b5), Seq(b1, b4, b5), 0)
          b7 <- createValidatorBlock[F](Seq(b4), Seq(b1, b4, b5), 1) //not highest score parent
          b8 <- createValidatorBlock[F](Seq(b1, b2, b3), Seq(b1, b2, b3), 2) //parents wrong order
          b9 <- createValidatorBlock[F](Seq(b6), Seq.empty, 0) //empty justification
        } yield b9

      val chain = createChainWithValidators[StateWithChain].runS(initState)
      val b0    = chain.idToBlocks(0)

      (0 to 6).forall(i => Validate.parents[Id](chain.idToBlocks(i), b0, chain) == Right(Valid)) should be(
        true)
      (7 to 9).exists(i => Validate.parents[Id](chain.idToBlocks(i), b0, chain) == Right(Valid)) should be(
        false)
      log.warns.size should be(3)
      log.warns.forall(_.contains("block parents did not match estimate based on justification")) should be(
        true)
  }

  // Creates a block with an invalid block number and sequence number
  "Block summary validation" should "short circuit after first invalidity" in withStore {
    implicit blockStore =>
      implicit val blockStoreChain = storeForStateWithChain[StateWithChain](blockStore)
      val chain                    = createChain[StateWithChain](2).runS(initState)
      val block                    = chain.idToBlocks(1)
      val (sk, pk)                 = Ed25519.newKeyPair

      Validate.blockSummary[Id](
        ProtoUtil.signBlock(block.withBlockNumber(17).withSeqNum(1),
                            BlockDag.empty,
                            pk,
                            sk,
                            "ed25519",
                            "rchain"),
        BlockMessage.Safe
          .create(
            BlockMessage().withBody(Body().withPostState(RChainState())).withHeader(Header())
          )
          .get,
        chain,
        "rchain"
      ) should be(Left(InvalidBlockNumber))
      log.warns.size should be(1)
  }

  "Justification regression validation" should "return valid for proper justifications and justification regression detected otherwise" in withStore {
    implicit blockStore =>
      implicit val blockStoreChain = storeForStateWithChain[StateWithChain](blockStore)
      val validators = Vector(
        ByteString.copyFromUtf8("Validator 1"),
        ByteString.copyFromUtf8("Validator 2")
      )
      val bonds = validators.zipWithIndex.map {
        case (v, i) => Bond(v, 2 * i + 1)
      }

      def latestMessages(messages: Seq[BlockMessage.Safe]): Map[Validator, BlockHash] =
        messages.map(b => b.sender -> b.blockHash).toMap

      def createValidatorBlock[F[_]: Monad: BlockDagState: Time: BlockStore](
          parents: Seq[BlockMessage.Safe],
          justifications: Seq[BlockMessage.Safe],
          validator: Int): F[BlockMessage.Safe] =
        createBlock[F](
          parents.map(_.blockHash),
          creator = validators(validator),
          bonds = bonds,
          deploys = Seq(ProtoUtil.basicProcessedDeploy(0)),
          justifications = latestMessages(justifications)
        )

      def createChainWithValidators[F[_]: Monad: BlockDagState: Time: BlockStore]
        : F[BlockMessage.Safe] =
        for {
          b0 <- createBlock[F](Seq.empty, bonds = bonds)
          b1 <- createValidatorBlock[F](Seq(b0), Seq(b0, b0), 0)
          b2 <- createValidatorBlock[F](Seq(b1), Seq(b1, b0), 0)
          b3 <- createValidatorBlock[F](Seq(b0), Seq(b2, b0), 1)
          b4 <- createValidatorBlock[F](Seq(b3), Seq(b2, b3), 1)
        } yield b4

      val chain = createChainWithValidators[StateWithChain].runS(initState)
      val b0    = chain.idToBlocks(0)

      (0 to 4).forall(i =>
        Validate
          .justificationRegressions[Id](chain.idToBlocks(i), b0, chain) == Right(Valid)) should be(
        true)

      // The justification block for validator 0 should point to b2 or above.
      val b1 = chain.idToBlocks(1)
      val b4 = chain.idToBlocks(4)
      val justificationsWithRegression =
        Seq(Justification(validators(0), b1.blockHash), Justification(validators(1), b4.blockHash))
      val blockWithJustificationRegression =
        BlockMessage.Safe
          .create(
            BlockMessage()
              .withSender(validators(1))
              .withJustifications(justificationsWithRegression)
              .withHeader(Header())
              .withBody(Body().withPostState(RChainState()))
          )
          .get
      Validate.justificationRegressions[Id](blockWithJustificationRegression, b0, chain) should be(
        Left(JustificationRegression))
      log.warns.size should be(1)
  }

  "Bonds cache validation" should "succeed on a valid block and fail on modified bonds" in {
    val (_, validators)   = (1 to 4).map(_ => Ed25519.newKeyPair).unzip
    val bonds             = validators.zipWithIndex.map { case (v, i) => v -> (2 * i + 1) }.toMap
    val initial           = Genesis.withoutContracts(bonds, 0L, 0L, "rchain")
    val storageDirectory  = Files.createTempDirectory(s"hash-set-casper-test-genesis")
    val storageSize: Long = 1024L * 1024
    val activeRuntime     = Runtime.create(storageDirectory, storageSize)
    val runtimeManager    = RuntimeManager.fromRuntime(activeRuntime)
    val emptyStateHash    = runtimeManager.emptyStateHash

    val proofOfStakeValidators = bonds.map(bond => ProofOfStakeValidator(bond._1, bond._2)).toSeq
    val proofOfStakeStubPar    = ProofOfStake(proofOfStakeValidators).term
    val genesis = Genesis.withContracts(
      List(ProtoUtil.termDeploy(proofOfStakeStubPar, System.currentTimeMillis())),
      initial,
      emptyStateHash,
      runtimeManager)

    Validate.bondsCache[Id](genesis, runtimeManager) should be(Right(Valid))

    val modifiedBonds     = Seq.empty[Bond]
    val modifiedPostState = genesis.body.postState.withBonds(modifiedBonds)
    val modifiedBody      = genesis.body.withPostState(modifiedPostState)
    val modifiedGenesis   = genesis.withBody(modifiedBody)
    Validate.bondsCache[Id](modifiedGenesis, runtimeManager) should be(Left(InvalidBondsCache))

    activeRuntime.close()
  }

  "Field format validation" should "succeed on a valid block and fail on empty fields" in {
<<<<<<< HEAD
    val (sk, pk)          = Ed25519.newKeyPair
    val block             = HashSetCasperTest.createGenesis(Map(pk -> 1))
    val genesis           = ProtoUtil.signBlock(block, BlockDag(), pk, sk, "ed25519", "rchain")
    val genesisUnderlying = genesis.underlying

    Validate.formatOfFields[Id](genesisUnderlying) should be(Right(genesis))
    Validate.formatOfFields[Id](genesisUnderlying.withBlockHash(ByteString.EMPTY)) should be(
      Left(InvalidUnslashableBlock))
    Validate.formatOfFields[Id](genesisUnderlying.clearHeader) should be(
      Left(InvalidUnslashableBlock))
    Validate.formatOfFields[Id](genesisUnderlying.clearBody) should be(
      Left(InvalidUnslashableBlock))
    Validate.formatOfFields[Id](genesisUnderlying.withSig(ByteString.EMPTY)) should be(
      Left(InvalidUnslashableBlock))
    Validate.formatOfFields[Id](genesisUnderlying.withSigAlgorithm("")) should be(
      Left(InvalidUnslashableBlock))
    Validate.formatOfFields[Id](genesisUnderlying.withShardId("")) should be(
      Left(InvalidUnslashableBlock))
    Validate.formatOfFields[Id](genesisUnderlying.withBody(genesis.body.underlying.clearPostState)) should be(
      Left(InvalidUnslashableBlock))
=======
    val (sk, pk) = Ed25519.newKeyPair
    val block    = HashSetCasperTest.createGenesis(Map(pk -> 1))
    val genesis =
      ProtoUtil.signBlock(block, BlockDag.empty, pk, sk, "ed25519", "rchain")

    Validate.formatOfFields[Id](genesis) should be(true)
    Validate.formatOfFields[Id](genesis.withBlockHash(ByteString.EMPTY)) should be(false)
    Validate.formatOfFields[Id](genesis.clearHeader) should be(false)
    Validate.formatOfFields[Id](genesis.clearBody) should be(false)
    Validate.formatOfFields[Id](genesis.withSig(ByteString.EMPTY)) should be(false)
    Validate.formatOfFields[Id](genesis.withSigAlgorithm("")) should be(false)
    Validate.formatOfFields[Id](genesis.withShardId("")) should be(false)
    Validate.formatOfFields[Id](genesis.withBody(genesis.body.get.clearPostState)) should be(false)
>>>>>>> efb829cd
    Validate.formatOfFields[Id](
      genesis.withHeader(genesis.header.withPostStateHash(ByteString.EMPTY)).underlying
    ) should be(Left(InvalidUnslashableBlock))
    Validate.formatOfFields[Id](
      genesis.withHeader(genesis.header.withDeploysHash(ByteString.EMPTY)).underlying
    ) should be(Left(InvalidUnslashableBlock))
    Validate.formatOfFields[Id](
      genesis
        .withBody(
          genesis.body
            .withDeploys(genesis.body.deploys.map(_.withLog(List(Event(EventInstance.Empty)))))
        )
        .underlying
    ) should be(Left(InvalidUnslashableBlock))
  }

  "Block hash format validation" should "fail on invalid hash" in {
    val (sk, pk) = Ed25519.newKeyPair
    val block    = HashSetCasperTest.createGenesis(Map(pk -> 1))
    val genesis  = ProtoUtil.signBlock(block, BlockDag.empty, pk, sk, "ed25519", "rchain")
    Validate.blockHash[Id](genesis) should be(Right(Valid))
    Validate.blockHash[Id](
      genesis.withBlockHash(ByteString.copyFromUtf8("123"))
    ) should be(Left(InvalidBlockHash))
  }

  "Block deploy count validation" should "fail on invalid number of deploys" in {
    val (sk, pk) = Ed25519.newKeyPair
    val block    = HashSetCasperTest.createGenesis(Map(pk -> 1))
    val genesis  = ProtoUtil.signBlock(block, BlockDag.empty, pk, sk, "ed25519", "rchain")
    Validate.deployCount[Id](genesis) should be(Right(Valid))
    Validate.deployCount[Id](
      genesis.withHeader(genesis.header.withDeployCount(100))
    ) should be(Left(InvalidDeployCount))
  }
}<|MERGE_RESOLUTION|>--- conflicted
+++ resolved
@@ -13,7 +13,7 @@
 import coop.rchain.casper.Estimator.{BlockHash, Validator}
 import coop.rchain.casper.genesis.Genesis
 import coop.rchain.casper.genesis.contracts.{ProofOfStake, ProofOfStakeValidator, Rev}
-import coop.rchain.casper.helper.{BlockGenerator, BlockStoreFixture, IndexedBlockDag}
+import coop.rchain.casper.helper.{BlockGenerator, BlockStoreFixture, BlockUtil, IndexedBlockDag}
 import coop.rchain.casper.helper.BlockGenerator._
 import coop.rchain.casper.protocol.Event.EventInstance
 import coop.rchain.casper.protocol._
@@ -86,11 +86,7 @@
       .map(_._1)
   }
 
-<<<<<<< HEAD
-  def signedBlock(i: Int)(implicit chain: BlockDag, sk: Array[Byte]): BlockMessage.Safe = {
-=======
-  def signedBlock(i: Int)(implicit chain: IndexedBlockDag, sk: Array[Byte]): BlockMessage = {
->>>>>>> efb829cd
+  def signedBlock(i: Int)(implicit chain: IndexedBlockDag, sk: Array[Byte]): BlockMessage.Safe = {
     val block = chain.idToBlocks(i)
     val pk    = Ed25519.toPublic(sk)
     ProtoUtil.signBlock(block, chain, pk, sk, "ed25519", "rchain")
@@ -217,10 +213,10 @@
 
   it should "correctly validate a multiparent block where the parents have different block numbers" in withStore {
     implicit blockStore =>
-      def createBlockWithNumber(n: Long, parentHashes: Seq[ByteString] = Nil): BlockMessage = {
-        val blockWithNumber = BlockMessage.defaultInstance.withBlockNumber(n)
-        val header          = blockWithNumber.getHeader.withParentsHashList(parentHashes)
-        val hash            = ProtoUtil.hashUnsignedBlock(header, Nil)
+      def createBlockWithNumber(n: Long, parentHashes: Seq[ByteString] = Nil): BlockMessage.Safe = {
+        val blockWithNumber = BlockUtil.emptySafeBlock.withBlockNumber(n)
+        val header          = blockWithNumber.header.withParentsHashList(parentHashes)
+        val hash            = ProtoUtil.hashUnsignedBlock(header.underlying, Nil)
         val block           = blockWithNumber.withHeader(header).withBlockHash(hash)
 
         blockStore.put(hash, block)
@@ -455,10 +451,9 @@
   }
 
   "Field format validation" should "succeed on a valid block and fail on empty fields" in {
-<<<<<<< HEAD
     val (sk, pk)          = Ed25519.newKeyPair
     val block             = HashSetCasperTest.createGenesis(Map(pk -> 1))
-    val genesis           = ProtoUtil.signBlock(block, BlockDag(), pk, sk, "ed25519", "rchain")
+    val genesis           = ProtoUtil.signBlock(block, BlockDag.empty, pk, sk, "ed25519", "rchain")
     val genesisUnderlying = genesis.underlying
 
     Validate.formatOfFields[Id](genesisUnderlying) should be(Right(genesis))
@@ -476,21 +471,6 @@
       Left(InvalidUnslashableBlock))
     Validate.formatOfFields[Id](genesisUnderlying.withBody(genesis.body.underlying.clearPostState)) should be(
       Left(InvalidUnslashableBlock))
-=======
-    val (sk, pk) = Ed25519.newKeyPair
-    val block    = HashSetCasperTest.createGenesis(Map(pk -> 1))
-    val genesis =
-      ProtoUtil.signBlock(block, BlockDag.empty, pk, sk, "ed25519", "rchain")
-
-    Validate.formatOfFields[Id](genesis) should be(true)
-    Validate.formatOfFields[Id](genesis.withBlockHash(ByteString.EMPTY)) should be(false)
-    Validate.formatOfFields[Id](genesis.clearHeader) should be(false)
-    Validate.formatOfFields[Id](genesis.clearBody) should be(false)
-    Validate.formatOfFields[Id](genesis.withSig(ByteString.EMPTY)) should be(false)
-    Validate.formatOfFields[Id](genesis.withSigAlgorithm("")) should be(false)
-    Validate.formatOfFields[Id](genesis.withShardId("")) should be(false)
-    Validate.formatOfFields[Id](genesis.withBody(genesis.body.get.clearPostState)) should be(false)
->>>>>>> efb829cd
     Validate.formatOfFields[Id](
       genesis.withHeader(genesis.header.withPostStateHash(ByteString.EMPTY)).underlying
     ) should be(Left(InvalidUnslashableBlock))
