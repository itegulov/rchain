package coop.rchain.casper

import cats.{Id, Monad}
import cats.data.State
import cats.implicits._
import cats.mtl.implicits._
import com.google.protobuf.ByteString
import coop.rchain.casper.BlockDagState._
import coop.rchain.casper.Estimator.{BlockHash, Validator}
import coop.rchain.casper.protocol._
import coop.rchain.casper.util.ProtoUtil
import coop.rchain.crypto.codec.Base16
import coop.rchain.crypto.hash.Blake2b256
import coop.rchain.crypto.signatures.Ed25519
import coop.rchain.p2p.EffectsTestInstances.LogStub
import monix.execution.Scheduler.Implicits.global
import org.scalatest.{BeforeAndAfterEach, FlatSpec, Matchers}

import scala.collection.immutable.HashMap

class ValidateTest extends FlatSpec with Matchers with BeforeAndAfterEach with BlockGenerator {

  type StateWithChain[A] = State[BlockDag, A]
  implicit val log = new LogStub[Id]
  val initState    = BlockDag().copy(currentId = -1)
  val ed25519      = "ed25519"

  override def beforeEach(): Unit =
    log.reset()

  def createChain[F[_]: Monad: BlockDagState](length: Int,
                                              bonds: Seq[Bond] = Seq.empty[Bond]): F[BlockMessage] =
    (0 until length).foldLeft(createBlock[F](Seq.empty, bonds = bonds)) {
      case (block, _) =>
        for {
          bprev <- block
          bnext <- createBlock[F](Seq(bprev.blockHash), bonds = bonds)
        } yield bnext
    }

  def createChainWithRoundRobinValidators[F[_]: Monad: BlockDagState](
      length: Int,
      validatorLength: Int): F[BlockMessage] = {
    val validatorRoundRobinCycle = Stream.continually(0 until validatorLength).flatten
    (0 until length).toList
      .zip(validatorRoundRobinCycle)
      .foldLeft(
        for {
          genesis             <- createBlock[F](Seq.empty)
          emptyLatestMessages <- HashMap.empty[Validator, BlockHash].pure[F]
        } yield (genesis, emptyLatestMessages)
      ) {
        case (acc, (_, validatorNum)) =>
          val creator = ByteString.copyFrom(validatorNum.toString.getBytes)
          for {
            unwrappedAcc            <- acc
            (block, latestMessages) = unwrappedAcc
            bnext <- createBlock[F](parentsHashList = Seq(block.blockHash),
                                    creator = creator,
                                    justifications = latestMessages)
            latestMessagesNext = latestMessages.updated(bnext.sender, bnext.blockHash)
          } yield (bnext, latestMessagesNext)
      }
      .map(_._1)
  }

  def signedBlock(i: Int)(implicit chain: BlockDag, sk: Array[Byte]): BlockMessage = {
    val block = chain.idToBlocks(i)
    ProtoUtil.signBlock(block, sk)
  }

  implicit class ChangeBlockNumber(b: BlockMessage) {
    def withBlockNumber(n: Long): BlockMessage = {
      val body  = b.body.getOrElse(Body())
      val state = body.postState.getOrElse(RChainState())

      b.withBody(body.withPostState(state.withBlockNumber(n)))
    }
  }

  "Block signature validation" should "return false on unknown algorithms" in {
    val chain            = createChain[StateWithChain](2).runS(initState).value
    val unknownAlgorithm = "unknownAlgorithm"
    val rsa              = "RSA"
    val block0           = chain.idToBlocks(0).withSigAlgorithm(unknownAlgorithm)
    val block1           = chain.idToBlocks(1).withSigAlgorithm(rsa)

    Validate.blockSignature[Id](block0) should be(false)
    log.warns.last.contains(s"signature algorithm $unknownAlgorithm is unsupported") should be(true)

    Validate.blockSignature[Id](block1) should be(false)
    log.warns.last.contains(s"signature algorithm $rsa is unsupported") should be(true)
  }

  it should "return false on invalid ed25519 signatures" in {

    implicit val chain   = createChain[StateWithChain](6).runS(initState).value
    implicit val (sk, _) = Ed25519.newKeyPair
    val (_, wrongPk)     = Ed25519.newKeyPair
    val empty            = ByteString.EMPTY
    val invalidKey       = ByteString.copyFrom(Base16.decode("abcdef1234567890"))
    val block0           = signedBlock(0).withSender(empty)
    val block1           = signedBlock(1).withSender(invalidKey)
    val block2           = signedBlock(2).withSender(ByteString.copyFrom(wrongPk))
    val block3           = signedBlock(3).withSig(empty)
    val block4           = signedBlock(4).withSig(invalidKey)
    val block5           = signedBlock(5).withSig(block0.sig) //wrong sig

    val blocks = Vector(block0, block1, block2, block3, block4, block5)

    blocks.exists(Validate.blockSignature[Id]) should be(false)
    log.warns.size should be(blocks.length)
    log.warns.forall(_.contains("signature is invalid")) should be(true)
  }

  it should "return true on valid ed25519 signatures" in {
    val n                = 6
    implicit val chain   = createChain[StateWithChain](n).runS(initState).value
    implicit val (sk, _) = Ed25519.newKeyPair

    (0 until n).forall(i => Validate.blockSignature[Id](signedBlock(i))) should be(true)
    log.warns should be(Nil)
  }

  "Block number validation" should "only accept 0 as the number for a block with no parents" in {
    val chain = createChain[StateWithChain](1).runS(initState).value
    val block = chain.idToBlocks(0)

    Validate.blockNumber[Id](block.withBlockNumber(1), chain) should be(false)
    Validate.blockNumber[Id](block, chain) should be(true)
    log.warns.size should be(1)
    log.warns.head.contains("not zero, but block has no parents") should be(true)
  }

  it should "return false for non-sequential numbering" in {
    val chain = createChain[StateWithChain](2).runS(initState).value
    val block = chain.idToBlocks(1)

    Validate.blockNumber[Id](block.withBlockNumber(17), chain) should be(false)
    Validate.blockNumber[Id](block, chain) should be(true)
    log.warns.size should be(1)
    log.warns.head.contains("is not one more than parent number") should be(true)
  }

  it should "return true for sequential numbering" in {
    val n     = 6
    val chain = createChain[StateWithChain](n).runS(initState).value

    (0 until n).forall(i => Validate.blockNumber[Id](chain.idToBlocks(i), chain)) should be(true)
    log.warns should be(Nil)
  }

<<<<<<< HEAD
  "Sequence number validation" should "only accept 0 as the number for a block with no parents" in {
    val chain = createChain[StateWithChain](1).runS(initState).value
    val block = chain.idToBlocks(0)

    Validate.sequenceNumber[Id](block.withSeqNum(1), chain) should be(false)
    Validate.sequenceNumber[Id](block, chain) should be(true)
    log.warns.size should be(1)
  }

  it should "return false for non-sequential numbering" in {
    val chain = createChain[StateWithChain](2).runS(initState).value
    val block = chain.idToBlocks(1)

    Validate.sequenceNumber[Id](block.withSeqNum(1), chain) should be(false)
    log.warns.size should be(1)
  }

  it should "return true for sequential numbering" in {
    val n              = 20
    val validatorCount = 3
    val chain =
      createChainWithRoundRobinValidators[StateWithChain](n, validatorCount).runS(initState).value

    (0 until n).forall(i => Validate.sequenceNumber[Id](chain.idToBlocks(i), chain)) should be(true)
    log.warns should be(Nil)
=======
  "Sender validation" should "return true for genesis and blocks from bonded validators and false otherwise" in {
    val validator    = ByteString.copyFromUtf8("Validator")
    val impostor     = ByteString.copyFromUtf8("Impostor")
    val chain        = createChain[StateWithChain](3, List(Bond(validator, 1))).runS(initState).value
    val genesis      = chain.idToBlocks(0)
    val validBlock   = chain.idToBlocks(1).withSender(validator)
    val invalidBlock = chain.idToBlocks(2).withSender(impostor)

    Validate.blockSender[Id](genesis, genesis, chain) should be(true)
    Validate.blockSender[Id](validBlock, genesis, chain) should be(true)
    Validate.blockSender[Id](invalidBlock, genesis, chain) should be(false)
>>>>>>> caf1d67d
  }

  "Parent validation" should "return true for proper justifications and false otherwise" in {
    val validators = Vector(
      ByteString.copyFromUtf8("Validator 1"),
      ByteString.copyFromUtf8("Validator 2"),
      ByteString.copyFromUtf8("Validator 3")
    )
    val bonds = validators.zipWithIndex.map {
      case (v, i) => Bond(v, 2 * i + 1)
    }

    def latestMessages(messages: Seq[BlockMessage]): Map[Validator, BlockHash] =
      messages.map(b => b.sender -> b.blockHash).toMap

    def createValidatorBlock[F[_]: Monad: BlockDagState](parents: Seq[BlockMessage],
                                                         justifications: Seq[BlockMessage],
                                                         validator: Int): F[BlockMessage] =
      createBlock[F](
        parents.map(_.blockHash),
        creator = validators(validator),
        bonds = bonds,
        deploys = Seq(ProtoUtil.basicDeploy(0)),
        justifications = latestMessages(justifications)
      )

    def createChainWithValidators[F[_]: Monad: BlockDagState]: F[BlockMessage] =
      for {
        b0 <- createBlock[F](Seq.empty, bonds = bonds)
        b1 <- createValidatorBlock[F](Seq(b0), Seq.empty, 0)
        b2 <- createValidatorBlock[F](Seq(b0), Seq.empty, 1)
        b3 <- createValidatorBlock[F](Seq(b0), Seq.empty, 2)
        b4 <- createValidatorBlock[F](Seq(b1), Seq(b1), 0)
        b5 <- createValidatorBlock[F](Seq(b3, b2, b1), Seq(b1, b2, b3), 1)
        b6 <- createValidatorBlock[F](Seq(b5), Seq(b1, b4, b5), 0)
        b7 <- createValidatorBlock[F](Seq(b4), Seq(b1, b4, b5), 1) //not highest score parent
        b8 <- createValidatorBlock[F](Seq(b1, b2, b3), Seq(b1, b2, b3), 2) //parents wrong order
        b9 <- createValidatorBlock[F](Seq(b6), Seq.empty, 0) //empty justification
      } yield b9

    val chain = createChainWithValidators[StateWithChain].runS(initState).value
    val b0    = chain.idToBlocks(0)

    (0 to 6).forall(i => Validate.parents[Id](chain.idToBlocks(i), b0, chain)) should be(true)
    (7 to 9).exists(i => Validate.parents[Id](chain.idToBlocks(i), b0, chain)) should be(false)
    log.warns.size should be(3)
    log.warns.last.contains("justification is empty, but block has non-genesis parents") should be(
      true)
    log.warns
      .dropRight(1)
      .forall(_.contains("block parents did not match estimate based on justification")) should be(
      true)
  }
}<|MERGE_RESOLUTION|>--- conflicted
+++ resolved
@@ -150,7 +150,6 @@
     log.warns should be(Nil)
   }
 
-<<<<<<< HEAD
   "Sequence number validation" should "only accept 0 as the number for a block with no parents" in {
     val chain = createChain[StateWithChain](1).runS(initState).value
     val block = chain.idToBlocks(0)
@@ -169,14 +168,15 @@
   }
 
   it should "return true for sequential numbering" in {
-    val n              = 20
+    val n = 20
     val validatorCount = 3
     val chain =
       createChainWithRoundRobinValidators[StateWithChain](n, validatorCount).runS(initState).value
 
     (0 until n).forall(i => Validate.sequenceNumber[Id](chain.idToBlocks(i), chain)) should be(true)
     log.warns should be(Nil)
-=======
+  }
+
   "Sender validation" should "return true for genesis and blocks from bonded validators and false otherwise" in {
     val validator    = ByteString.copyFromUtf8("Validator")
     val impostor     = ByteString.copyFromUtf8("Impostor")
@@ -188,7 +188,6 @@
     Validate.blockSender[Id](genesis, genesis, chain) should be(true)
     Validate.blockSender[Id](validBlock, genesis, chain) should be(true)
     Validate.blockSender[Id](invalidBlock, genesis, chain) should be(false)
->>>>>>> caf1d67d
   }
 
   "Parent validation" should "return true for proper justifications and false otherwise" in {
