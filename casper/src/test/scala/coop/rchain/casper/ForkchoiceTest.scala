--- conflicted
+++ resolved
@@ -75,11 +75,7 @@
       def checkForkchoice[F[_]: Monad: BlockStore]: F[Unit] =
         for {
           forkchoice <- Estimator.tips[F](
-<<<<<<< HEAD
-                         chain.copy(latestMessages = HashMap.empty[Validator, BlockMessage.Safe]),
-=======
-                         chain.withLatestMessages(HashMap.empty[Validator, BlockMessage]),
->>>>>>> efb829cd
+                         chain.withLatestMessages(HashMap.empty[Validator, BlockMessage.Safe]),
                          genesis)
           _ = forkchoice.head should be(genesis)
         } yield ()
