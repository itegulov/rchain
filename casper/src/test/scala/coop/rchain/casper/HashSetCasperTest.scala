--- conflicted
+++ resolved
@@ -405,21 +405,12 @@
     val Created(signedBlock1Prime) = nodes(0).casperEff
       .deploy(deployDatas(1)) *> nodes(0).casperEff.createBlock
 
-<<<<<<< HEAD
     nodes(1).casperEff.addBlock(signedBlock1.underlying)
-    nodes(0).transportLayerEff.msgQueues(nodes(0).local).clear //nodes(0) misses this block
-    nodes(2).transportLayerEff.msgQueues(nodes(2).local).clear //nodes(2) misses this block
-
-    nodes(0).casperEff.addBlock(signedBlock1Prime.underlying)
-    nodes(1).transportLayerEff.msgQueues(nodes(1).local).clear //nodes(1) misses this block
-=======
-    nodes(1).casperEff.addBlock(signedBlock1)
     nodes(0).transportLayerEff.clear(nodes(0).local) //nodes(0) misses this block
     nodes(2).transportLayerEff.clear(nodes(2).local) //nodes(2) misses this block
 
-    nodes(0).casperEff.addBlock(signedBlock1Prime)
+    nodes(0).casperEff.addBlock(signedBlock1Prime.underlying)
     nodes(1).transportLayerEff.clear(nodes(1).local) //nodes(1) misses this block
->>>>>>> abb7b139
     nodes(2).receive()
 
     nodes(1).casperEff.contains(signedBlock1) should be(true)
@@ -432,21 +423,12 @@
     val Created(signedBlock3) = nodes(2).casperEff
       .deploy(deployDatas(3)) *> nodes(2).casperEff.createBlock
 
-<<<<<<< HEAD
     nodes(2).casperEff.addBlock(signedBlock3.underlying)
     nodes(1).casperEff.addBlock(signedBlock2.underlying)
-    nodes(2).transportLayerEff.msgQueues(nodes(2).local).clear //nodes(2) ignores block2
-    nodes(1).receive() // receives block3; asks for block1'
-    nodes(2).receive() // receives request for block1'; sends block1'
-    nodes(1).receive() // receives block1'; adds both block3 and block1'
-=======
-    nodes(2).casperEff.addBlock(signedBlock3)
-    nodes(1).casperEff.addBlock(signedBlock2)
     nodes(2).transportLayerEff.clear(nodes(2).local) //nodes(2) ignores block2
     nodes(1).receive()                               // receives block3; asks for block1'
     nodes(2).receive()                               // receives request for block1'; sends block1'
     nodes(1).receive()                               // receives block1'; adds both block3 and block1'
->>>>>>> abb7b139
 
     nodes(1).casperEff.contains(signedBlock3) should be(true)
     nodes(1).casperEff.contains(signedBlock1Prime) should be(true)
@@ -516,13 +498,8 @@
       val deploy         = ProtoUtil.basicDeployData(i)
       val Created(block) = nodes(0).casperEff.deploy(deploy) *> nodes(0).casperEff.createBlock
 
-<<<<<<< HEAD
       nodes(0).casperEff.addBlock(block.underlying)
-      nodes(1).transportLayerEff.msgQueues(nodes(1).local).clear //nodes(1) misses this block
-=======
-      nodes(0).casperEff.addBlock(block)
       nodes(1).transportLayerEff.clear(nodes(1).local) //nodes(1) misses this block
->>>>>>> abb7b139
     }
     val Created(block) = nodes(0).casperEff
       .deploy(ProtoUtil.basicDeployData(10)) *> nodes(0).casperEff.createBlock
@@ -607,16 +584,10 @@
     nodes.foreach(_.tearDown())
   }
 
-<<<<<<< HEAD
   private def buildBlockWithInvalidJustification(
-      nodes: IndexedSeq[HashSetCasperTestNode],
+      nodes: IndexedSeq[HashSetCasperTestNode[Id]],
       deploys: immutable.IndexedSeq[ProcessedDeploy],
       signedInvalidBlock: BlockMessage.BlockMessageSafe) = {
-=======
-  private def buildBlockWithInvalidJustification(nodes: IndexedSeq[HashSetCasperTestNode[Id]],
-                                                 deploys: immutable.IndexedSeq[ProcessedDeploy],
-                                                 signedInvalidBlock: BlockMessage) = {
->>>>>>> abb7b139
     val postState     = RChainState().withBonds(ProtoUtil.bonds(genesis)).withBlockNumber(2)
     val postStateHash = Blake2b256.hash(postState.toByteArray)
     val header = Header()
