--- conflicted
+++ resolved
@@ -339,93 +339,6 @@
                 s"Added ${PrettyPrinter.buildString(block.blockHash)}"
               )
         } yield updatedDag
-<<<<<<< HEAD
-      case MissingBlocks =>
-        Cell[F, CasperState].modify { s =>
-          s.copy(blockBuffer = s.blockBuffer + block.blockHash)
-        } *> fetchMissingDependencies(block) *> dag.pure[F]
-      case AdmissibleEquivocation =>
-        val baseEquivocationBlockSeqNum = block.seqNum - 1
-        for {
-          _ <- BlockDagStorage[F].accessEquivocationsTracker { tracker =>
-                for {
-                  equivocations <- tracker.equivocationRecords
-                  _ <- if (equivocations.exists {
-                             case EquivocationRecord(validator, seqNum, _) =>
-                               block.sender == validator && baseEquivocationBlockSeqNum == seqNum
-                           }) {
-                        // More than 2 equivocating children from base equivocation block and base block has already been recorded
-                        ().pure[F]
-                      } else {
-                        val newEquivocationRecord =
-                          EquivocationRecord(
-                            block.sender,
-                            baseEquivocationBlockSeqNum,
-                            Set.empty[BlockHash]
-                          )
-                        tracker.insertEquivocationRecord(newEquivocationRecord)
-                      }
-                } yield ()
-              }
-          // We can only treat admissible equivocations as invalid blocks if
-          // casper is single threaded.
-          updatedDag <- handleInvalidBlockEffect(status, block)
-          _          <- CommUtil.sendBlock[F](block)
-        } yield updatedDag
-      case IgnorableEquivocation =>
-        /*
-         * We don't have to include these blocks to the equivocation tracker because if any validator
-         * will build off this side of the equivocation, we will get another attempt to add this block
-         * through the admissible equivocations.
-         */
-        Log[F].info(
-          s"Did not add block ${PrettyPrinter.buildString(block.blockHash)} as that would add an equivocation to the BlockDAG"
-        ) >> dag.pure[F]
-      case InvalidUnslashableBlock =>
-        Log[F].warn(
-          s"Recording invalid block ${PrettyPrinter.buildString(block.blockHash)} for ${status.toString}."
-        ) >> dag.pure[F]
-      case InvalidFollows =>
-        handleInvalidBlockEffect(status, block)
-      case DeployNotSigned =>
-        handleInvalidBlockEffect(status, block)
-      case InvalidBlockNumber =>
-        handleInvalidBlockEffect(status, block)
-      case InvalidParents =>
-        handleInvalidBlockEffect(status, block)
-      case JustificationRegression =>
-        handleInvalidBlockEffect(status, block)
-      case InvalidSequenceNumber =>
-        handleInvalidBlockEffect(status, block)
-      case NeglectedInvalidBlock =>
-        handleInvalidBlockEffect(status, block)
-      case NeglectedEquivocation =>
-        handleInvalidBlockEffect(status, block)
-      case InvalidTransaction =>
-        handleInvalidBlockEffect(status, block)
-      case InvalidBondsCache =>
-        handleInvalidBlockEffect(status, block)
-      case InvalidRepeatDeploy =>
-        handleInvalidBlockEffect(status, block)
-      case InvalidShardId =>
-        handleInvalidBlockEffect(status, block)
-      case InvalidBlockHash =>
-        handleInvalidBlockEffect(status, block)
-      case InvalidDeployCount =>
-        handleInvalidBlockEffect(status, block)
-      case ContainsExpiredDeploy =>
-        handleInvalidBlockEffect(status, block)
-      case ContainsFutureDeploy =>
-        handleInvalidBlockEffect(status, block)
-      case Processing =>
-        Sync[F].raiseError[BlockDagRepresentation[F]](
-          new RuntimeException(s"A block should not be processing at this stage.")
-        )
-      case BlockException(ex) =>
-        Log[F].error(s"Encountered exception in while processing block ${PrettyPrinter
-          .buildString(block.blockHash)}: ${ex.getMessage}") *> dag.pure[F]
-    }
-=======
       }
       .leftMap {
         case InvalidBlock.MissingBlocks =>
@@ -489,7 +402,6 @@
 
       }
       .merge
->>>>>>> 5b81fe94
 
   private def fetchMissingDependencies(
       b: BlockMessage
