package coop.rchain.casper

import cats.Applicative
import cats.implicits._

import com.google.protobuf.ByteString

import coop.rchain.casper.Estimator.{BlockHash, Validator}
import coop.rchain.casper.protocol.{BlockMessage, Justification}
import coop.rchain.casper.util.ProtoUtil

import coop.rchain.crypto.hash.Blake2b256
import coop.rchain.crypto.signatures.Ed25519

import coop.rchain.p2p.effects.Log

import scala.util.Try

object Validate {
  def ignore(b: BlockMessage, reason: String): String =
    s"CASPER: Ignoring block ${PrettyPrinter.buildString(b.blockHash)} because $reason"

  def blockSignature[F[_]: Applicative: Log](b: BlockMessage): F[Boolean] =
    if (b.sigAlgorithm == "ed25519") {
      val justificationHash = ProtoUtil.protoSeqHash(b.justifications)
      val sigData =
        Blake2b256.hash(justificationHash.toByteArray ++ b.blockHash.toByteArray)
      val isValid =
        Try(Ed25519.verify(sigData, b.sig.toByteArray, b.sender.toByteArray)).getOrElse(false)

      if (isValid) {
        true.pure[F]
      } else {
        Log[F].warn(ignore(b, "signature is invalid.")) *> false.pure[F]
      }
    } else {
      Log[F].warn(
        ignore(b, s"signature algorithm ${b.sigAlgorithm} is unsupported.")
      ) *> false.pure[F]
    }

  def blockNumber[F[_]: Applicative: Log](b: BlockMessage, dag: BlockDag): F[Boolean] = {
    val parentNumber = ProtoUtil
      .parents(b)
      .headOption
      .map(dag.blockLookup andThen ProtoUtil.blockNumber)
    val number = ProtoUtil.blockNumber(b)
    val result = parentNumber.fold(number == 0)(_ + 1 == number)

    if (result) {
      true.pure[F]
    } else {
      val log = parentNumber.fold(
        Log[F].warn(
          ignore(b, s"block number $number is not zero, but block has no parents.")
        )
      )(n => {
        Log[F].warn(
          ignore(b, s"block number $number is not one more than parent number $n.")
        )
      })

      log *> false.pure[F]
    }
  }

<<<<<<< HEAD
  // TODO: Double check ordering of validity checks
  def sequenceNumber[F[_]: Applicative: Log](b: BlockMessage, dag: BlockDag): F[Boolean] = {
    val creatorJustificationSeqNumber = b.justifications
      .find {
        case Justification(validator, _) => validator == b.sender
      }
      .fold(-1) {
        case Justification(_, latestBlockHash) => dag.blockLookup(latestBlockHash).seqNum
      }
    val number = b.seqNum
    val result = creatorJustificationSeqNumber + 1 == number

    if (result) {
      true.pure[F]
    } else {
      Log[F].warn(
        ignore(
          b,
          s"seq number $number is not one more than creator justification number $creatorJustificationSeqNumber.")
      ) *> false.pure[F]
    }
  }
=======
  def blockSender[F[_]: Applicative: Log](b: BlockMessage,
                                          genesis: BlockMessage,
                                          dag: BlockDag): F[Boolean] =
    if (b == genesis) {
      true.pure[F] //genesis block has a valid sender
    } else {
      val weight = ProtoUtil.weightFromSender(b, dag.blockLookup)
      if (weight > 0) true.pure[F]
      else
        Log[F].warn(
          ignore(b, s"block creator ${PrettyPrinter.buildString(b.sender)} has 0 weight.")
        ) *> false.pure[F]
    }
>>>>>>> caf1d67d

  def parents[F[_]: Applicative: Log](b: BlockMessage,
                                      genesis: BlockMessage,
                                      dag: BlockDag): F[Boolean] = {
    val bParents = b.header.fold(Seq.empty[ByteString])(_.parentsHashList)

    if (b.justifications.isEmpty) {
      if (bParents.exists(_ != genesis.blockHash))
        Log[F].warn(
          ignore(b, "justification is empty, but block has non-genesis parents.")
        ) *> false.pure[F]
      else
        true.pure[F]
    } else {
      val latestMessages = b.justifications
        .foldLeft(Map.empty[Validator, BlockHash]) {
          case (map, Justification(v, hash)) => map.updated(v, hash)
        }
      val viewDag     = dag.copy(latestMessages = latestMessages)
      val estimate    = Estimator.tips(viewDag, genesis)
      val trueParents = ProtoUtil.chooseNonConflicting(estimate, genesis, dag).map(_.blockHash)

      if (bParents == trueParents)
        true.pure[F]
      else
        Log[F].warn(
          ignore(b, "block parents did not match estimate based on justification.")
        ) *> false.pure[F]
    }
  }
}<|MERGE_RESOLUTION|>--- conflicted
+++ resolved
@@ -64,7 +64,6 @@
     }
   }
 
-<<<<<<< HEAD
   // TODO: Double check ordering of validity checks
   def sequenceNumber[F[_]: Applicative: Log](b: BlockMessage, dag: BlockDag): F[Boolean] = {
     val creatorJustificationSeqNumber = b.justifications
@@ -87,7 +86,7 @@
       ) *> false.pure[F]
     }
   }
-=======
+
   def blockSender[F[_]: Applicative: Log](b: BlockMessage,
                                           genesis: BlockMessage,
                                           dag: BlockDag): F[Boolean] =
@@ -101,7 +100,6 @@
           ignore(b, s"block creator ${PrettyPrinter.buildString(b.sender)} has 0 weight.")
         ) *> false.pure[F]
     }
->>>>>>> caf1d67d
 
   def parents[F[_]: Applicative: Log](b: BlockMessage,
                                       genesis: BlockMessage,
