--- conflicted
+++ resolved
@@ -166,24 +166,11 @@
   ): F[Either[Throwable, (StateHash, StateHash, Seq[InternalProcessedDeploy])]] =
     for {
       possiblePreStateHash <- computeParentsPostState[F](parents, dag, runtimeManager, span)
-<<<<<<< HEAD
-      result <- possiblePreStateHash match {
-                 case Right(preStateHash) =>
-                   runtimeManager
-                     .computeState(preStateHash)(deploys, blockTime, invalidBlocks)
-                     .map {
-                       case (postStateHash, processedDeploys) =>
-                         (preStateHash, postStateHash, processedDeploys).asRight[Throwable]
-                     }
-                 case Left(err) =>
-                   err.asLeft[(StateHash, StateHash, Seq[InternalProcessedDeploy])].pure[F]
-=======
       result <- possiblePreStateHash.flatTraverse { preStateHash =>
                  runtimeManager.computeState(preStateHash)(deploys, blockTime).map {
                    case (postStateHash, processedDeploys) =>
                      (preStateHash, postStateHash, processedDeploys).asRight[Throwable]
                  }
->>>>>>> e6b7ca94
                }
     } yield result
 
