--- conflicted
+++ resolved
@@ -339,7 +339,6 @@
       private def createProposal(p: Seq[BlockMessage],
                                  r: Seq[Deploy],
                                  justifications: Seq[Justification]): F[Option[BlockMessage]] =
-<<<<<<< HEAD
         Time[F].currentMillis.flatMap(now =>
           BlockStore[F]
             .asMap()
@@ -387,40 +386,11 @@
                         .withPostState(postState)
                         .withDeploys(persistableDeploys.map(ProcessedDeployUtil.fromInternal))
                       val header = blockHeader(body, p.map(_.blockHash), version, now)
-                      val block  = unsignedBlockProto(body, header, justifications)
+                      val block  = unsignedBlockProto(body, header, justifications, shardId)
                       block.some
                     })
               }
             }))
-=======
-        for {
-          now         <- Time[F].currentMillis
-          internalMap <- BlockStore[F].asMap()
-          Right((computedCheckpoint, mergeLog, _, deployWithCost)) = knownStateHashesContainer
-            .mapAndUpdate[(Checkpoint, Seq[protocol.Event], Set[StateHash], Vector[DeployCost])](
-              InterpreterUtil.computeDeploysCheckpoint(p,
-                                                       r,
-                                                       genesis,
-                                                       _blockDag.get,
-                                                       internalMap,
-                                                       emptyStateHash,
-                                                       _,
-                                                       runtimeManager.computeState),
-              _._3)
-          computedStateHash = ByteString.copyFrom(computedCheckpoint.root.bytes.toArray)
-          serializedLog     = mergeLog ++ computedCheckpoint.log.map(EventConverter.toCasperEvent)
-          postState = RChainState()
-            .withTuplespace(computedStateHash)
-            .withBonds(bonds(p.head))
-            .withBlockNumber(p.headOption.fold(0L)(blockNumber) + 1)
-          body = Body()
-            .withPostState(postState)
-            .withNewCode(deployWithCost)
-            .withCommReductions(serializedLog)
-          header = blockHeader(body, p.map(_.blockHash), version, now)
-          block  = unsignedBlockProto(body, header, justifications, shardId)
-        } yield Some(block)
->>>>>>> 7de32d09
 
       def blockDag: F[BlockDag] = Capture[F].capture {
         _blockDag.get
