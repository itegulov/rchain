--- conflicted
+++ resolved
@@ -505,20 +505,12 @@
             for {
               _              <- Capture[F].capture { blockBuffer += block }
               dag            <- blockDag
-<<<<<<< HEAD
+              internalMap    <- BlockStore[F].asMap()
               missingParents = parents(block).toSet
               missingJustifictions = block.justifications
                 .map(_.latestBlockHash)
-=======
-              internalMap    <- BlockStore[F].asMap()
-              missingParents = parents(block).filterNot(internalMap.contains).toSet
-              missingJustifictions = block.justifications
-                .map(_.latestBlockHash)
-                .filterNot(internalMap.contains)
->>>>>>> 9eb80378
                 .toSet
-              missingDependencies = (missingParents union missingJustifictions).filterNot(
-                dag.blockLookup.contains)
+              missingDependencies = (missingParents union missingJustifictions).filterNot(internalMap.contains)
               _ <- missingDependencies.toList.traverse(hash => handleMissingDependency(hash, block))
             } yield ()
           case AdmissibleEquivocation =>
@@ -585,8 +577,6 @@
         } yield ()
 
       private def addToState(block: BlockMessage): F[Unit] =
-<<<<<<< HEAD
-=======
         BlockStore[F].put {
           awaitingJustificationToChild -= block.blockHash
           _blockDag.update(bd => {
@@ -617,53 +607,6 @@
           })
           (block.blockHash, block)
         }
-
-      private def reAttemptBuffer: F[Unit] = {
-        def findAddedBlockMessages(
-            attempts: List[(BlockMessage, BlockStatus)]): List[BlockMessage] =
-          attempts.filter(_._2 == Valid).map(_._1)
-
-        def removeInvalidBlocksFromBuffer(attempts: List[(BlockMessage, BlockStatus)]) =
-          attempts.flatMap {
-            case (b, InvalidUnslashableBlock) =>
-              blockBuffer -= b
-              None
-            case pair =>
-              Some(pair)
-          }
-
->>>>>>> 9eb80378
-        for {
-          _ <- Capture[F].capture {
-                _blockDag.update(bd => {
-                  val hash = block.blockHash
-
-                  //add current block as new child to each of its parents
-                  val newChildMap = parents(block).foldLeft(bd.childMap) {
-                    case (acc, p) =>
-                      val currChildren = acc.getOrElse(p, HashSet.empty[BlockHash])
-                      acc.updated(p, currChildren + hash)
-                  }
-
-                  val newSeqNum = bd.currentSeqNum.updated(block.sender, block.seqNum)
-
-                  bd.copy(
-                    blockLookup = bd.blockLookup.updated(hash, block),
-                    //Assume that a non-equivocating validator must include
-                    //its own latest message in the justification. Therefore,
-                    //for a given validator the blocks are guaranteed to arrive in causal order.
-                    // Even for a equivocating validator, we just update its latest message
-                    // to whatever block we have fetched latest among the blocks that
-                    // constitute the equivocation.
-                    latestMessages = bd.latestMessages.updated(block.sender, hash),
-                    latestMessagesOfLatestMessages = bd.latestMessagesOfLatestMessages
-                      .updated(block.sender, toLatestMessages(block.justifications)),
-                    childMap = newChildMap,
-                    currentSeqNum = newSeqNum
-                  )
-                })
-              }
-        } yield ()
 
       private def reAttemptBuffer: F[Unit] =
         // TODO: What if you get that same exact block come in
