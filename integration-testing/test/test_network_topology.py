--- conflicted
+++ resolved
@@ -24,9 +24,9 @@
 
 from typing import TYPE_CHECKING, Iterator
 if TYPE_CHECKING:
-    from conftest import System
+    from conftest import System, TestConfig
     from rnode_testing.network import RChain
-
+    from rnode_testing.rnode import Node
 
 @pytest.fixture(scope="module")
 def star_network(system: "System") -> Iterator["RChain"]:
@@ -73,13 +73,8 @@
 
             yield network
 
-<<<<<<< HEAD
-@profile
+
 def test_metrics_api_socket(complete_network: "RChain") -> None:
-=======
-
-def test_metrics_api_socket(complete_network):
->>>>>>> 81ff3d75
     for node  in complete_network.nodes:
         logging.info("Test metrics api socket for {}".format(node.name))
         exit_code, output = node.get_metrics()
@@ -88,12 +83,7 @@
     assert_expectations()
 
 
-<<<<<<< HEAD
-@profile
 def test_node_logs_for_errors(complete_network: "RChain") -> None:
-=======
-def test_node_logs_for_errors(complete_network):
->>>>>>> 81ff3d75
     for node in complete_network.nodes:
         logging.info("Testing {} node logs for errors.".format(node.name))
         logs = node.logs()
@@ -106,13 +96,7 @@
 
     assert_expectations()
 
-<<<<<<< HEAD
-@profile
 def test_node_logs_for_RuntimeException(complete_network: "RChain") -> None:
-=======
-
-def test_node_logs_for_RuntimeException(complete_network):
->>>>>>> 81ff3d75
     for node in complete_network.nodes:
         logging.info("Testing {} node logs for \"java RuntimeException\".".format(node.name))
         logs = node.logs()
@@ -126,16 +110,7 @@
 
     assert_expectations()
 
-<<<<<<< HEAD
-@profile
-def test_casper_propose_and_deploy(system: "System", complete_network: "RChain") -> None:
-    rnode_testing.casper_propose_and_deploy.run(system.config, complete_network)
-
-def test_convergence(complete_network: "RChain") -> None:
-    logging.info("Complete network converged successfully.")
-=======
-
-def deploy_block(node, expected_string, contract_name):
+def deploy_block(node: "Node", expected_string: str, contract_name: str) -> str:
     local_contract_file_path = os.path.join('resources', contract_name)
     shutil.copyfile(local_contract_file_path, f"{node.local_deploy_dir}/{contract_name}")
     container_contract_file_path = '{}/{}'.format(node.remote_deploy_dir, contract_name)
@@ -150,8 +125,8 @@
     return block_hash
 
 
-def check_blocks(node, expected_string, network, config, block_hash):
-    logging.info("Check all peer logs for blocks containing {}".format(expected_string))
+def check_blocks(node: "Node", expected_string: str, network: "RChain", config: "TestConfig", block_hash: str) -> None:
+    logging.info(f"Check all peer logs for blocks containing {expected_string}")
 
     other_nodes = [n for n in network.nodes if n.container.name != node.container.name]
 
@@ -159,26 +134,26 @@
         wait_for(
             string_contains(get_block(node, block_hash), expected_string),
             config.receive_timeout,
-            "Container: {}: String {} NOT found in blocks added.".format(node.container.name, expected_string),
+            f"Container: {node.container.name}: String {expected_string} NOT found in blocks added.",
         )
 
-        logging.info("Container: {}: SUCCESS!".format(node.container.name))
+        logging.info(f"Container: {node.container.name}: SUCCESS!")
 
 
-def mk_expected_string(node, random_token):
+def mk_expected_string(node: "Node", random_token: str) -> str:
     return "<{name}:{random_token}>".format(name=node.container.name, random_token=random_token)
 
 
-def casper_propose_and_deploy(config, network):
+def casper_propose_and_deploy(config: "TestConfig", network: "RChain") -> None:
     """Deploy a contract and then checks if all the nodes have received the block
     containing the contract.
     """
 
     token_size = 20
+
     contract_name = 'contract.rho'
+
     for node in network.nodes:
-        logging.info("Run test on node '{}'".format(node.name))
-
         random_token = random_string(token_size)
 
         expected_string = mk_expected_string(node, random_token)
@@ -187,12 +162,9 @@
         expected_string = mk_expected_string(node, random_token)
         check_blocks(node, expected_string, network, config, block_hash)
 
-
-def test_casper_propose_and_deploy(system, complete_network):
+def test_casper_propose_and_deploy(system: "System", complete_network: "RChain") -> None:
     casper_propose_and_deploy(system.config, complete_network)
 
-
-def test_convergence(complete_network):
+def test_convergence(complete_network: "RChain") -> None:
     # complete_network fixture does the job
-    pass
->>>>>>> 81ff3d75
+    pass