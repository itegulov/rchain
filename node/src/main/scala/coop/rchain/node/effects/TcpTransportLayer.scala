package coop.rchain.node.effects

import java.io.File

import coop.rchain.comm._, CommError._
import coop.rchain.comm.protocol.routing._
import coop.rchain.p2p.effects._
import coop.rchain.metrics.Metrics

import cats._, cats.data._, cats.implicits._
import coop.rchain.catscontrib._, Catscontrib._, ski._, TaskContrib._

import scala.concurrent.duration._
import scala.util.Try
import scala.concurrent.Await
import scala.concurrent.{ExecutionContext, Future}
import io.grpc.netty._
import io.netty.handler.ssl.{ClientAuth, SslContext}
import io.netty.handler.ssl.util.InsecureTrustManagerFactory

class TcpTransportLayer[F[_]: Monad: Capture: Metrics: Futurable](
    host: String,
    port: Int,
    cert: File,
    key: File)(src: PeerNode)(implicit executionContext: ExecutionContext)
    extends TransportLayer[F] {

  private lazy val serverSslContext: SslContext =
    try {
      GrpcSslContexts
        .forServer(cert, key)
        .trustManager(InsecureTrustManagerFactory.INSTANCE)
        .clientAuth(ClientAuth.OPTIONAL)
        .build()
    } catch {
      case e: Throwable =>
        println(e.getMessage)
        throw e
    }

  private lazy val clientSslContext: SslContext =
    try {
      val builder = GrpcSslContexts.forClient
      builder.trustManager(InsecureTrustManagerFactory.INSTANCE)
      builder.keyManager(cert, key)
      builder.build
    } catch {
      case e: Throwable =>
        println(e.getMessage)
        throw e
    }

  private def client(endpoint: Endpoint) = {
    val channel = NettyChannelBuilder
      .forAddress(endpoint.host, endpoint.tcpPort)
      .negotiationType(NegotiationType.TLS)
      .sslContext(clientSslContext)
      .intercept(new SslSessionClientInterceptor())
      .build()

    TransportLayerGrpc.stub(channel)
  }

  def roundTrip(msg: ProtocolMessage,
                remote: ProtocolNode,
                timeout: Duration): F[CommErr[ProtocolMessage]] =
    for {
      tlResponseErr <- Capture[F].capture {
                        Try(
                          Await.result(client(remote.endpoint).send(TLRequest(msg.proto.some)),
                                       timeout)).toEither
                          .leftMap(protocolException)
                      }
      pmErr <- tlResponseErr
                .flatMap(tlr =>
                  tlr.payload match {
                    case p if p.isProtocol => ProtocolMessage.toProtocolMessage(tlr.getProtocol)
                    case p if p.isNoResponse =>
                      Left(internalCommunicationError("Was expecting message, nothing arrived"))
                    case p if p.isInternalServerError =>
                      Left(internalCommunicationError("crap"))
                })
                .pure[F]
    } yield pmErr

  val local: F[ProtocolNode] = ProtocolNode(src).pure[F]

  def send(msg: ProtocolMessage, peer: PeerNode): F[CommErr[Unit]] =
    Capture[F]
      .capture(client(peer.endpoint).send(TLRequest(msg.proto.some)))
      .as(Right(()))

  def broadcast(msg: ProtocolMessage, peers: Seq[PeerNode]): F[Seq[CommErr[Unit]]] =
    peers.toList.traverse(peer => send(msg, peer)).map(_.toSeq)

  def receive(dispatch: ProtocolMessage => F[CommunicationResponse]): F[Unit] =
    Capture[F].capture {
      NettyServerBuilder
        .forPort(port)
        .sslContext(serverSslContext)
        .addService(
          TransportLayerGrpc.bindService(new TranportLayerImpl[F](dispatch), executionContext))
        .intercept(new SslSessionServerInterceptor())
        .build
        .start
    }
}

class TranportLayerImpl[F[_]: Monad: Capture: Metrics: Futurable](
    dispatch: ProtocolMessage => F[CommunicationResponse])
    extends TransportLayerGrpc.TransportLayer {

  def send(request: TLRequest): Future[TLResponse] =
    request.protocol
      .fold(internalServerError("protocol not available in request").pure[F]) { protocol =>
        ProtocolMessage.toProtocolMessage(protocol) match {
          case Left(error) => internalServerError(error.toString).pure[F]
          case Right(pm) =>
            dispatch(pm) >>= {
<<<<<<< HEAD
              case None           => noResponse.pure[F]
              case Some(response) => returnProtocol(response.proto).pure[F]
=======
              case NotHandled             => internalServerError(s"Message $pm was not handled!").pure[F]
              case HandledWitoutMessage   => noResponse.pure[F]
              case HandledWithMessage(pm) => returnProtocol(pm.proto).pure[F]
>>>>>>> 158e2aac
            }
        }
      }
      .toFuture

  private def returnProtocol(protocol: Protocol): TLResponse =
    TLResponse(TLResponse.Payload.Protocol(protocol))

  // TODO InternalServerError should take msg in constructor
  private def internalServerError(msg: String): TLResponse =
    TLResponse(TLResponse.Payload.InternalServerError(InternalServerError()))

  private def noResponse: TLResponse =
    TLResponse(TLResponse.Payload.NoResponse(NoResponse()))
}<|MERGE_RESOLUTION|>--- conflicted
+++ resolved
@@ -117,14 +117,9 @@
           case Left(error) => internalServerError(error.toString).pure[F]
           case Right(pm) =>
             dispatch(pm) >>= {
-<<<<<<< HEAD
-              case None           => noResponse.pure[F]
-              case Some(response) => returnProtocol(response.proto).pure[F]
-=======
-              case NotHandled             => internalServerError(s"Message $pm was not handled!").pure[F]
-              case HandledWitoutMessage   => noResponse.pure[F]
-              case HandledWithMessage(pm) => returnProtocol(pm.proto).pure[F]
->>>>>>> 158e2aac
+              case NotHandled                   => internalServerError(s"Message $pm was not handled!").pure[F]
+              case HandledWitoutMessage         => noResponse.pure[F]
+              case HandledWithMessage(response) => returnProtocol(response.proto).pure[F]
             }
         }
       }
