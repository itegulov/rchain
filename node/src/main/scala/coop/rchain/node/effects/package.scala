package coop.rchain.node

import java.net.SocketAddress
import coop.rchain.comm.protocol.rchain.Packet
import coop.rchain.p2p, p2p.NetworkAddress, p2p.Network.KeysStore
import coop.rchain.p2p.effects._
import coop.rchain.comm._, CommError._
import coop.rchain.metrics.Metrics
import java.io.{File, FileInputStream, FileOutputStream, PrintWriter}
import java.nio.file.{Files, Path}
import coop.rchain.kademlia.PeerTable

import scala.tools.jline._
import scala.tools.jline.console._, completer.StringsCompleter
import scala.collection.JavaConverters._

import cats._, cats.data._, cats.implicits._
import coop.rchain.catscontrib._, Catscontrib._, ski._, TaskContrib._
import monix.eval.Task

package object effects {
  private def createDirectoryIfNotExists(path: Path): Path =
    if (Files.notExists(path)) Files.createDirectory(path) else path

  def encryption(keysPath: Path): Encryption[Task] = new Encryption[Task] {
    import Encryption._
    import coop.rchain.crypto.encryption.Curve25519
    import com.google.common.io.BaseEncoding

    val encoder = BaseEncoding.base16().lowerCase()

    private def generateFresh: Task[PublicPrivateKeys] = Task.delay {
      val (pub, sec) = Curve25519.newKeyPair
      PublicPrivateKeys(pub, sec)
    }

    private def storeToFS: PublicPrivateKeys => Task[Unit] =
      keys =>
        Task
          .delay {
            createDirectoryIfNotExists(keysPath.getParent)
            val pw = new PrintWriter(keysPath.toFile)
            pw.println(encoder.encode(keys.pub))
            pw.println(encoder.encode(keys.priv))
            pw.close()
          }
          .attempt
          .void

    private def fetchFromFS: Task[Option[PublicPrivateKeys]] =
      Task
        .delay {
          val lines  = scala.io.Source.fromFile(keysPath.toFile).getLines.toList
          val pubKey = encoder.decode(lines(0))
          val secKey = encoder.decode(lines(1))
          PublicPrivateKeys(pubKey, secKey)
        }
        .attempt
        .map(_.toOption)

    def fetchKeys: Task[PublicPrivateKeys] =
      (fetchFromFS >>= {
        case None     => generateFresh >>= (keys => storeToFS(keys) *> keys.pure[Task])
        case Some(ks) => ks.pure[Task]
      }).memoize

    def generateNonce: Task[Nonce] = Task.delay(Curve25519.newNonce)

    def encrypt(pub: Key, sec: Key, nonce: Nonce, message: Array[Byte]): Task[Array[Byte]] =
      Task.delay(Curve25519.encrypt(pub, sec, nonce, message))

    def decrypt(pub: Key, sec: Key, nonce: Nonce, cipher: Array[Byte]): Task[Array[Byte]] =
      Task.delay(Curve25519.decrypt(pub, sec, nonce, cipher))
  }

  def log: Log[Task] = new Log[Task] {
    import com.typesafe.scalalogging.Logger

    val logger = Logger("logger")

    def debug(msg: String): Task[Unit] = Task.delay(logger.debug(msg))
    def info(msg: String): Task[Unit]  = Task.delay(logger.info(msg))
    def warn(msg: String): Task[Unit]  = Task.delay(logger.warn(msg))
    def error(msg: String): Task[Unit] = Task.delay(logger.error(msg))
  }

  def time: Time[Task] = new Time[Task] {
    def currentMillis: Task[Long] = Task.delay {
      System.currentTimeMillis
    }
    def nanoTime: Task[Long] = Task.delay {
      System.nanoTime
    }
  }

  def remoteKeysKvs(remoteKeysPath: Path): Kvs[Task, PeerNode, Array[Byte]] =
    new Kvs[Task, PeerNode, Array[Byte]] {
      import com.google.protobuf.ByteString
      var m: Map[PeerNode, Array[Byte]] = fetch()

      def keys: Task[Vector[PeerNode]]                = Task.delay(m.keys.toVector)
      def get(k: PeerNode): Task[Option[Array[Byte]]] = Task.delay(m.get(k))
      def put(k: PeerNode, v: Array[Byte]): Task[Unit] = Task.delay {
        m = m + (k -> v)
        store()
      }

      def delete(k: PeerNode): Task[Unit] = Task.delay {
        m = m - k
        store()
      }

      private def fetch(): Map[PeerNode, Array[Byte]] = {
        createDirectoryIfNotExists(remoteKeysPath.getParent)
        val file = remoteKeysPath.toFile
        file.createNewFile()
        KeysStore
          .parseFrom(new FileInputStream(file))
          .keys
          .map {
            case (k, v) => (NetworkAddress.parse(k), v)
          }
          .flatMap {
            case (Right(peerNode), v) => Map(peerNode -> v.toByteArray)
            case (Left(_), _)         => Map.empty[PeerNode, Array[Byte]]
          }
      }

      private def store(): Unit =
        KeysStore(m.map {
          case (k, v) => (k.toAddress, ByteString.copyFrom(v))
        }).writeTo(new FileOutputStream(remoteKeysPath.toFile))
    }

<<<<<<< HEAD
  def ping[F[_]: Monad: Capture: Metrics: TransportLayer]: Ping[F] =
    new Ping[F] {
      import scala.concurrent.duration._
      def ping(localNode: ProtocolNode, remoteNode: ProtocolNode): F[Option[Duration]] =
        for {
          _   <- Metrics[F].incrementCounter("protocol-ping-sends")
          req = PingMessage(ProtocolMessage.ping(localNode), System.currentTimeMillis)
          res <- TransportLayer[F]
                  .roundTrip(req, remoteNode, 500.milliseconds)
                  .map(_.toOption.flatMap(resp =>
                    req.header.map(incoming =>
                      Duration(resp.timestamp - incoming.timestamp, MILLISECONDS))))
        } yield res
    }

  def nodeDiscovery[F[_]: Monad: Capture: Log: Time: Metrics: Ping](
      net: UnicastNetwork): NodeDiscovery[F] =
    new NodeDiscovery[F] {

      def addNode(node: PeerNode): F[Unit] =
        for {
          _ <- net.add[F](node)
          _ <- Metrics[F].incrementGauge("peers")
        } yield ()

      def findMorePeers(limit: Int): F[Seq[PeerNode]] =
        net.findMorePeers[F](limit)

      def peers: F[Seq[PeerNode]] =
        Capture[F].capture {
          net.table.peers
        }

      def handleCommunications: ProtocolMessage => F[Option[ProtocolMessage]] =
        pm =>
          pm.sender.fold(none[ProtocolMessage].pure[F]) { sender =>
            pm match {
              case ping @ PingMessage(_, _)             => handlePing(sender, ping)
              case lookup @ LookupMessage(_, _)         => handleLookup(sender, lookup)
              case disconnect @ DisconnectMessage(_, _) => handleDisconnect(sender, disconnect)
              case _                                    => none[ProtocolMessage].pure[F]
            }
        }

      private def handlePing(sender: PeerNode, ping: PingMessage): F[Option[ProtocolMessage]] =
        ping
          .response(net.local)
          .traverse { pong =>
            Metrics[F].incrementCounter("ping-recv-count").as(pong)
          }

      /**
        * Validate incoming LOOKUP message and return an answering
        * LOOKUP_RESPONSE.
        */
      private def handleLookup(sender: PeerNode,
                               lookup: LookupMessage): F[Option[ProtocolMessage]] =
        (for {
          id   <- lookup.lookupId
          resp <- lookup.response(net.local, net.table.lookup(id))
        } yield {
          Metrics[F].incrementCounter("lookup-recv-count").as(resp)
        }).sequence

      /**
        * Remove sending peer from table.
        */
      private def handleDisconnect(sender: PeerNode,
                                   disconnect: DisconnectMessage): F[Option[ProtocolMessage]] =
        for {
          _ <- Log[F].info(s"Forgetting about $sender.")
          _ <- Capture[F].capture(net.table.remove(sender.key))
          _ <- Metrics[F].incrementCounter("disconnect-recv-count")
          _ <- Metrics[F].decrementGauge("peers")
        } yield none[ProtocolMessage]

    }

  def transportLayer(net: UnicastNetwork)(implicit
                                          ev1: Log[Task],
                                          ev2: Time[Task],
                                          ev3: Metrics[Task],
                                          ev4: Ping[Task]): TransportLayer[Task] =
=======
  def transportLayer(src: PeerNode)(implicit
                                    ev1: Log[Task],
                                    ev2: Time[Task],
                                    ev3: Metrics[Task]): TransportLayer[Task] =
>>>>>>> 6a7f3b6e
    new TransportLayer[Task] {

      val net = new UnicastNetwork(src)
      import scala.concurrent.duration._

      def roundTrip(msg: ProtocolMessage,
                    remote: ProtocolNode,
                    timeout: Duration): Task[CommErr[ProtocolMessage]] =
        net.roundTrip[Task](msg, remote, timeout)

      def local: Task[ProtocolNode] = net.local.pure[Task]

      def commSend(msg: ProtocolMessage, peer: PeerNode): Task[CommErr[Unit]] =
        Task.delay(net.comm.send(msg.toByteSeq, peer))

      def broadcast(msg: ProtocolMessage, peers: Seq[PeerNode]): Task[Seq[CommErr[Unit]]] =
        peers.toList.traverse(peer => commSend(msg, peer)).map(_.toSeq)

      private def handle(dispatch: ProtocolMessage => Task[Option[ProtocolMessage]])
        : Option[ProtocolMessage] => Task[Unit] = _.fold(().pure[Task]) { pm =>
        for {
          ti <- Time[Task].nanoTime
          r1 <- dispatch(pm)
          r2 <- r1.fold(().pure[Task]) { response =>
                 pm.sender.fold(Log[Task].error(s"Sender not available for $pm")) { sender =>
                   commSend(response, sender) >>= {
                     case Left(error) =>
                       Log[Task].warn(
                         s"Was unable to send response $response for request: $pm, error: $error")
                     case _ => ().pure[Task]
                   }
                 }
               }
          tf <- Time[Task].nanoTime
          _  <- Metrics[Task].record("network-roundtrip-micros", (tf - ti) / 1000)
        } yield r2
      }

      def receive(dispatch: ProtocolMessage => Task[Option[ProtocolMessage]]): Task[Unit] =
        net
          .receiver[Task]
          .flatMap(handle(dispatch))
          .forever
          .executeAsync
          .start
          .void
    }

  class JLineConsoleIO(console: ConsoleReader) extends ConsoleIO[Task] {
    def readLine: Task[String] = Task.delay {
      console.readLine
    }
    def println(str: String): Task[Unit] = Task.delay {
      console.println(str)
      console.flush()
    }
    def updateCompletion(history: Set[String]): Task[Unit] = Task.delay {
      console.getCompleters.asScala.foreach(c => console.removeCompleter(c))
      console.addCompleter(new StringsCompleter(history.asJava))
    }

    def close: Task[Unit] = Task.delay {
      TerminalFactory.get().restore()
    }

  }

  def packetHandler[F[_]: Applicative: Log](pf: PartialFunction[Packet, F[Option[Packet]]])(
      implicit errorHandler: ApplicativeError_[F, CommError]): PacketHandler[F] =
    new PacketHandler[F] {
      def handlePacket(packet: Packet): F[Option[Packet]] = {
        val errorMsg = s"Unable to handle packet $packet"
        if (pf.isDefinedAt(packet)) pf(packet)
        else
          Log[F].error(errorMsg) *> errorHandler
            .raiseError(unknownProtocol(errorMsg))
            .as(none[Packet])
      }
    }

}<|MERGE_RESOLUTION|>--- conflicted
+++ resolved
@@ -132,7 +132,6 @@
         }).writeTo(new FileOutputStream(remoteKeysPath.toFile))
     }
 
-<<<<<<< HEAD
   def ping[F[_]: Monad: Capture: Metrics: TransportLayer]: Ping[F] =
     new Ping[F] {
       import scala.concurrent.duration._
@@ -148,80 +147,10 @@
         } yield res
     }
 
-  def nodeDiscovery[F[_]: Monad: Capture: Log: Time: Metrics: Ping](
-      net: UnicastNetwork): NodeDiscovery[F] =
-    new NodeDiscovery[F] {
-
-      def addNode(node: PeerNode): F[Unit] =
-        for {
-          _ <- net.add[F](node)
-          _ <- Metrics[F].incrementGauge("peers")
-        } yield ()
-
-      def findMorePeers(limit: Int): F[Seq[PeerNode]] =
-        net.findMorePeers[F](limit)
-
-      def peers: F[Seq[PeerNode]] =
-        Capture[F].capture {
-          net.table.peers
-        }
-
-      def handleCommunications: ProtocolMessage => F[Option[ProtocolMessage]] =
-        pm =>
-          pm.sender.fold(none[ProtocolMessage].pure[F]) { sender =>
-            pm match {
-              case ping @ PingMessage(_, _)             => handlePing(sender, ping)
-              case lookup @ LookupMessage(_, _)         => handleLookup(sender, lookup)
-              case disconnect @ DisconnectMessage(_, _) => handleDisconnect(sender, disconnect)
-              case _                                    => none[ProtocolMessage].pure[F]
-            }
-        }
-
-      private def handlePing(sender: PeerNode, ping: PingMessage): F[Option[ProtocolMessage]] =
-        ping
-          .response(net.local)
-          .traverse { pong =>
-            Metrics[F].incrementCounter("ping-recv-count").as(pong)
-          }
-
-      /**
-        * Validate incoming LOOKUP message and return an answering
-        * LOOKUP_RESPONSE.
-        */
-      private def handleLookup(sender: PeerNode,
-                               lookup: LookupMessage): F[Option[ProtocolMessage]] =
-        (for {
-          id   <- lookup.lookupId
-          resp <- lookup.response(net.local, net.table.lookup(id))
-        } yield {
-          Metrics[F].incrementCounter("lookup-recv-count").as(resp)
-        }).sequence
-
-      /**
-        * Remove sending peer from table.
-        */
-      private def handleDisconnect(sender: PeerNode,
-                                   disconnect: DisconnectMessage): F[Option[ProtocolMessage]] =
-        for {
-          _ <- Log[F].info(s"Forgetting about $sender.")
-          _ <- Capture[F].capture(net.table.remove(sender.key))
-          _ <- Metrics[F].incrementCounter("disconnect-recv-count")
-          _ <- Metrics[F].decrementGauge("peers")
-        } yield none[ProtocolMessage]
-
-    }
-
-  def transportLayer(net: UnicastNetwork)(implicit
-                                          ev1: Log[Task],
-                                          ev2: Time[Task],
-                                          ev3: Metrics[Task],
-                                          ev4: Ping[Task]): TransportLayer[Task] =
-=======
   def transportLayer(src: PeerNode)(implicit
                                     ev1: Log[Task],
                                     ev2: Time[Task],
                                     ev3: Metrics[Task]): TransportLayer[Task] =
->>>>>>> 6a7f3b6e
     new TransportLayer[Task] {
 
       val net = new UnicastNetwork(src)
