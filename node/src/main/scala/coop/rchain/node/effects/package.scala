package coop.rchain.node

import java.net.SocketAddress
import coop.rchain.comm.protocol.rchain.Packet
import coop.rchain.p2p, p2p.NetworkAddress, p2p.Network.KeysStore
import coop.rchain.p2p.effects._
import coop.rchain.comm._, CommError._
import coop.rchain.metrics.Metrics
import java.io.{File, FileInputStream, FileOutputStream, PrintWriter}
import java.nio.file.{Files, Path}

import scala.tools.jline._
import scala.tools.jline.console._, completer.StringsCompleter
import scala.collection.JavaConverters._

import cats._, cats.data._, cats.implicits._
import coop.rchain.catscontrib._
import Catscontrib._, ski._, TaskContrib._
import monix.eval.Task

package object effects {
  private def createDirectoryIfNotExists(path: Path): Path =
    if (Files.notExists(path)) Files.createDirectory(path) else path

  def encryption(keysPath: Path): Encryption[Task] = new Encryption[Task] {
    import Encryption._
    import coop.rchain.crypto.encryption.Curve25519
    import com.google.common.io.BaseEncoding

    val encoder = BaseEncoding.base16().lowerCase()

    private def generateFresh: Task[PublicPrivateKeys] = Task.delay {
      val (pub, sec) = Curve25519.newKeyPair
      PublicPrivateKeys(pub, sec)
    }

    private def storeToFS: PublicPrivateKeys => Task[Unit] =
      keys =>
        Task
          .delay {
            createDirectoryIfNotExists(keysPath.getParent)
            val pw = new PrintWriter(keysPath.toFile)
            pw.println(encoder.encode(keys.pub))
            pw.println(encoder.encode(keys.priv))
            pw.close()
          }
          .attempt
          .void

    private def fetchFromFS: Task[Option[PublicPrivateKeys]] =
      Task
        .delay {
          val lines  = scala.io.Source.fromFile(keysPath.toFile).getLines.toList
          val pubKey = encoder.decode(lines(0))
          val secKey = encoder.decode(lines(1))
          PublicPrivateKeys(pubKey, secKey)
        }
        .attempt
        .map(_.toOption)

    def fetchKeys: Task[PublicPrivateKeys] =
      (fetchFromFS >>= {
        case None     => generateFresh >>= (keys => storeToFS(keys) *> keys.pure[Task])
        case Some(ks) => ks.pure[Task]
      }).memoize

    def generateNonce: Task[Nonce] = Task.delay(Curve25519.newNonce)

    def encrypt(pub: Key, sec: Key, nonce: Nonce, message: Array[Byte]): Task[Array[Byte]] =
      Task.delay(Curve25519.encrypt(pub, sec, nonce, message))

    def decrypt(pub: Key, sec: Key, nonce: Nonce, cipher: Array[Byte]): Task[Array[Byte]] =
      Task.delay(Curve25519.decrypt(pub, sec, nonce, cipher))
  }

  def log: Log[Task] = new Log[Task] {
    import com.typesafe.scalalogging.Logger

    val logger = Logger("logger")

    def debug(msg: String): Task[Unit] = Task.delay(logger.debug(msg))
    def info(msg: String): Task[Unit]  = Task.delay(logger.info(msg))
    def warn(msg: String): Task[Unit]  = Task.delay(logger.warn(msg))
    def error(msg: String): Task[Unit] = Task.delay(logger.error(msg))
  }

  def time: Time[Task] = new Time[Task] {
    def currentMillis: Task[Long] = Task.delay {
      System.currentTimeMillis
    }
    def nanoTime: Task[Long] = Task.delay {
      System.nanoTime
    }
  }

  def remoteKeysKvs(remoteKeysPath: Path): Kvs[Task, PeerNode, Array[Byte]] =
    new Kvs[Task, PeerNode, Array[Byte]] {
      import com.google.protobuf.ByteString
      var m: Map[PeerNode, Array[Byte]] = fetch()

      def keys: Task[Vector[PeerNode]]                = Task.delay(m.keys.toVector)
      def get(k: PeerNode): Task[Option[Array[Byte]]] = Task.delay(m.get(k))
      def put(k: PeerNode, v: Array[Byte]): Task[Unit] = Task.delay {
        m = m + (k -> v)
        store()
      }

      def delete(k: PeerNode): Task[Unit] = Task.delay {
        m = m - k
        store()
      }

      private def fetch(): Map[PeerNode, Array[Byte]] = {
        createDirectoryIfNotExists(remoteKeysPath.getParent)
        val file = remoteKeysPath.toFile
        file.createNewFile()
        KeysStore
          .parseFrom(new FileInputStream(file))
          .keys
          .map {
            case (k, v) => (NetworkAddress.parse(k), v)
          }
          .flatMap {
            case (Right(peerNode), v) => Map(peerNode -> v.toByteArray)
            case (Left(_), _)         => Map.empty[PeerNode, Array[Byte]]
          }
      }

      private def store(): Unit =
        KeysStore(m.map {
          case (k, v) => (k.toAddress, ByteString.copyFrom(v))
        }).writeTo(new FileOutputStream(remoteKeysPath.toFile))
    }

  def ping[F[_]: Monad: Capture: Metrics: TransportLayer]: Ping[F] =
    new Ping[F] {
      import scala.concurrent.duration._
      def ping(localNode: ProtocolNode, remoteNode: ProtocolNode): F[Option[Duration]] =
        for {
          _   <- Metrics[F].incrementCounter("protocol-ping-sends")
          req = PingMessage(ProtocolMessage.ping(localNode), System.currentTimeMillis)
          res <- TransportLayer[F]
                  .roundTrip(req, remoteNode, 500.milliseconds)
                  .map(_.toOption.flatMap(resp =>
                    req.header.map(incoming =>
                      Duration(resp.timestamp - incoming.timestamp, MILLISECONDS))))
        } yield res
    }

  def nodeDiscovery[F[_]: Monad: Capture: Log: Time: Metrics: Ping](
      net: UnicastNetwork): NodeDiscovery[F] =
    new NodeDiscovery[F] {

      def addNode(node: PeerNode): F[Unit] =
        for {
          _ <- net.add[F](node)
          _ <- Metrics[F].incrementGauge("peers")
        } yield ()

      def findMorePeers(limit: Int): F[Seq[PeerNode]] =
        net.findMorePeers[F](limit)

      def peers: F[Seq[PeerNode]] =
        Capture[F].capture {
          net.table.peers
        }

      def handleCommunications: ProtocolMessage => F[Option[ProtocolMessage]] =
        pm =>
          pm.sender.fold(none[ProtocolMessage].pure[F]) { sender =>
            pm match {
              case ping @ PingMessage(_, _)             => handlePing(sender, ping)
              case lookup @ LookupMessage(_, _)         => handleLookup(sender, lookup)
              case disconnect @ DisconnectMessage(_, _) => handleDisconnect(sender, disconnect)
              case _                                    => none[ProtocolMessage].pure[F]
            }
        }

      private def handlePing(sender: PeerNode, ping: PingMessage): F[Option[ProtocolMessage]] =
        ping
          .response(net.local)
          .traverse { pong =>
            Metrics[F].incrementCounter("ping-recv-count").as(pong)
          }

      /**
        * Validate incoming LOOKUP message and return an answering
        * LOOKUP_RESPONSE.
        */
      private def handleLookup(sender: PeerNode,
                               lookup: LookupMessage): F[Option[ProtocolMessage]] =
        (for {
          id   <- lookup.lookupId
          resp <- lookup.response(net.local, net.table.lookup(id))
        } yield {
          Metrics[F].incrementCounter("lookup-recv-count").as(resp)
        }).sequence

      /**
        * Remove sending peer from table.
        */
      private def handleDisconnect(sender: PeerNode,
                                   disconnect: DisconnectMessage): F[Option[ProtocolMessage]] =
        for {
          _ <- Log[F].info(s"Forgetting about $sender.")
          _ <- Capture[F].capture(net.table.remove(sender.key))
          _ <- Metrics[F].incrementCounter("disconnect-recv-count")
          _ <- Metrics[F].decrementGauge("peers")
        } yield none[ProtocolMessage]

    }

<<<<<<< HEAD
  def transportLayer[F[_]: Monad: Capture: Log: Time: Metrics: Ping](
      net: UnicastNetwork): TransportLayer[F] =
    new TransportLayer[F] {
=======
  def transportLayer(net: UnicastNetwork)(implicit
                                          ev1: Log[Task],
                                          ev2: Time[Task],
                                          ev3: Metrics[Task]): TransportLayer[Task] =
    new TransportLayer[Task] {
>>>>>>> 2e023bc4
      import scala.concurrent.duration._

      def roundTrip(msg: ProtocolMessage,
                    remote: ProtocolNode,
                    timeout: Duration): Task[CommErr[ProtocolMessage]] =
        net.roundTrip[Task](msg, remote, timeout)

      def local: Task[ProtocolNode] = net.local.pure[Task]

<<<<<<< HEAD
      def commSend(msg: ProtocolMessage, peer: PeerNode): F[Either[CommError, Unit]] =
        Capture[F].capture(net.comm.send(msg.toByteSeq, peer))
=======
      def commSend(msg: ProtocolMessage, peer: PeerNode): Task[CommErr[Unit]] =
        Task.delay(net.comm.send(msg.toByteSeq, peer))
>>>>>>> 2e023bc4

      def broadcast(msg: ProtocolMessage): Task[Seq[CommErr[Unit]]] =
        Task.delay {
          net.broadcast(msg)
        }

<<<<<<< HEAD
      private def handle(dispatch: ProtocolMessage => F[Option[ProtocolMessage]])
        : Option[ProtocolMessage] => F[Unit] = _.fold(().pure[F]) { pm =>
        dispatch(pm) >>= {
          case None => ().pure[F]
          case Some(response) =>
            pm.sender.fold(Log[F].error(s"Sender not available for $pm")) { sender =>
              commSend(response, sender) >>= {
                case Left(error) =>
                  Log[F].warn(
                    s"Was unable to send response $response for request: $pm, error: $error")
                case _ =>
                  Log[F].info(s"Response $response for request: $pm was sent, sender: $sender")
              }
            }
        }
      }

      def receive(dispatch: ProtocolMessage => F[Option[ProtocolMessage]]): F[Unit] =
        net
          .receiver[F]
          .flatMap(handle(dispatch))
=======
      private def handle(dispatch: ProtocolMessage => Task[Option[ProtocolMessage]])
        : Option[ProtocolMessage] => Task[Unit] = _.fold(().pure[Task]) { pm =>
        dispatch(pm) >>= {
          case None => ().pure[Task]
          case Some(response) =>
            pm.sender.fold(Log[Task].error(s"Sender not available for $pm")) { sender =>
              commSend(response, sender) >>= {
                case Left(error) =>
                  Log[Task].warn(
                    s"Was unable to send response $response for request: $pm, error: $error")
                case _ => ().pure[Task]
              }
            }
        }
      }

      def receive(dispatch: ProtocolMessage => Task[Option[ProtocolMessage]]): Task[Unit] =
        net
          .receiver[Task]
          .flatMap(handle(dispatch))
          .forever
          .executeAsync
          .start
          .void
>>>>>>> 2e023bc4
    }

  class JLineConsoleIO(console: ConsoleReader) extends ConsoleIO[Task] {
    def readLine: Task[String] = Task.delay {
      console.readLine
    }
    def println(str: String): Task[Unit] = Task.delay {
      console.println(str)
      console.flush()
    }
    def updateCompletion(history: Set[String]): Task[Unit] = Task.delay {
      console.getCompleters.asScala.foreach(c => console.removeCompleter(c))
      console.addCompleter(new StringsCompleter(history.asJava))
    }

    def close: Task[Unit] = Task.delay {
      TerminalFactory.get().restore()
    }

  }

  def packetHandler[F[_]: Applicative: Log](pf: PartialFunction[Packet, F[Option[Packet]]])(
      implicit errorHandler: ApplicativeError_[F, CommError]): PacketHandler[F] =
    new PacketHandler[F] {
      def handlePacket(packet: Packet): F[Option[Packet]] = {
        val errorMsg = s"Unable to handle packet $packet"
        if (pf.isDefinedAt(packet)) pf(packet)
        else
          Log[F].error(errorMsg) *> errorHandler
            .raiseError(unknownProtocol(errorMsg))
            .as(none[Packet])
      }
    }

}<|MERGE_RESOLUTION|>--- conflicted
+++ resolved
@@ -210,40 +210,26 @@
 
     }
 
-<<<<<<< HEAD
   def transportLayer[F[_]: Monad: Capture: Log: Time: Metrics: Ping](
       net: UnicastNetwork): TransportLayer[F] =
     new TransportLayer[F] {
-=======
-  def transportLayer(net: UnicastNetwork)(implicit
-                                          ev1: Log[Task],
-                                          ev2: Time[Task],
-                                          ev3: Metrics[Task]): TransportLayer[Task] =
-    new TransportLayer[Task] {
->>>>>>> 2e023bc4
       import scala.concurrent.duration._
 
       def roundTrip(msg: ProtocolMessage,
                     remote: ProtocolNode,
-                    timeout: Duration): Task[CommErr[ProtocolMessage]] =
-        net.roundTrip[Task](msg, remote, timeout)
-
-      def local: Task[ProtocolNode] = net.local.pure[Task]
-
-<<<<<<< HEAD
+                    timeout: Duration): F[CommErr[ProtocolMessage]] =
+        net.roundTrip[F](msg, remote, timeout)
+
+      def local: F[ProtocolNode] = net.local.pure[F]
+
       def commSend(msg: ProtocolMessage, peer: PeerNode): F[Either[CommError, Unit]] =
         Capture[F].capture(net.comm.send(msg.toByteSeq, peer))
-=======
-      def commSend(msg: ProtocolMessage, peer: PeerNode): Task[CommErr[Unit]] =
-        Task.delay(net.comm.send(msg.toByteSeq, peer))
->>>>>>> 2e023bc4
-
-      def broadcast(msg: ProtocolMessage): Task[Seq[CommErr[Unit]]] =
-        Task.delay {
+
+      def broadcast(msg: ProtocolMessage): F[Seq[CommErr[Unit]]] =
+        Capture[F].capture {
           net.broadcast(msg)
         }
 
-<<<<<<< HEAD
       private def handle(dispatch: ProtocolMessage => F[Option[ProtocolMessage]])
         : Option[ProtocolMessage] => F[Unit] = _.fold(().pure[F]) { pm =>
         dispatch(pm) >>= {
@@ -254,8 +240,7 @@
                 case Left(error) =>
                   Log[F].warn(
                     s"Was unable to send response $response for request: $pm, error: $error")
-                case _ =>
-                  Log[F].info(s"Response $response for request: $pm was sent, sender: $sender")
+                case _ => ().pure[F]
               }
             }
         }
@@ -265,32 +250,6 @@
         net
           .receiver[F]
           .flatMap(handle(dispatch))
-=======
-      private def handle(dispatch: ProtocolMessage => Task[Option[ProtocolMessage]])
-        : Option[ProtocolMessage] => Task[Unit] = _.fold(().pure[Task]) { pm =>
-        dispatch(pm) >>= {
-          case None => ().pure[Task]
-          case Some(response) =>
-            pm.sender.fold(Log[Task].error(s"Sender not available for $pm")) { sender =>
-              commSend(response, sender) >>= {
-                case Left(error) =>
-                  Log[Task].warn(
-                    s"Was unable to send response $response for request: $pm, error: $error")
-                case _ => ().pure[Task]
-              }
-            }
-        }
-      }
-
-      def receive(dispatch: ProtocolMessage => Task[Option[ProtocolMessage]]): Task[Unit] =
-        net
-          .receiver[Task]
-          .flatMap(handle(dispatch))
-          .forever
-          .executeAsync
-          .start
-          .void
->>>>>>> 2e023bc4
     }
 
   class JLineConsoleIO(console: ConsoleReader) extends ConsoleIO[Task] {
