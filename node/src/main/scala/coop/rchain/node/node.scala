--- conflicted
+++ resolved
@@ -39,16 +39,14 @@
 
 class NodeRuntime(conf: Conf)(implicit scheduler: Scheduler) {
 
-<<<<<<< HEAD
+  private implicit val logSource: LogSource = LogSource(this.getClass)
+
   // Check if data_dir has read/write access
   if (!conf.run.data_dir().toFile.canRead
       || !conf.run.data_dir().toFile.canWrite) {
     println(s"The data dir must have read and write permissions:\n${conf.run.data_dir()}")
     System.exit(-1)
   }
-=======
-  private implicit val logSource: LogSource = LogSource(this.getClass)
->>>>>>> 35a72303
 
   // Generate certificate if not provided as option or in the data dir
   if (conf.run.certificate.toOption.isEmpty
