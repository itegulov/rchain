--- conflicted
+++ resolved
@@ -294,29 +294,6 @@
             th.getStackTrace.toList.traverse(ste => Log[Task].error(ste.toString))
         } *> exit0.as(Right(())))
 
-<<<<<<< HEAD
-  private def generateCasperConstructor(runtimeManager: RuntimeManager)(
-      implicit
-      log: Log[Task],
-      time: Time[Task],
-      rpConfAsk: RPConfAsk[Task],
-      transport: TransportLayer[Task],
-      connections: ConnectionsCell[Task],
-      blockStore: BlockStore[Effect],
-      oracle: SafetyOracle[Effect]): Effect[MultiParentCasperConstructor[Effect]] =
-    MultiParentCasperConstructor.fromConfig[Effect](conf.casper, runtimeManager)
-
-  private def generateCasperPacketHandler(implicit
-                                          log: Log[Task],
-                                          time: Time[Task],
-                                          rpConfAsk: RPConfAsk[Task],
-                                          transport: TransportLayer[Task],
-                                          connections: ConnectionsCell[Task],
-                                          blockStore: BlockStore[Effect],
-                                          casperConstructor: MultiParentCasperConstructor[Effect])
-    : PeerNode => PartialFunction[Packet, Effect[Option[Packet]]] =
-    casperPacketHandler[Effect](_)
-=======
   private def timerEff(implicit timerTask: Timer[Task]): Timer[Effect] = new Timer[Effect] {
     override def clockRealTime(unit: TimeUnit): Effect[Long] =
       EitherT.liftF(timerTask.clockRealTime(unit))
@@ -330,7 +307,6 @@
   private val syncEffect = SyncInstances.syncEffect[CommError](commError => {
     new Exception(s"CommError: $commError")
   }, e => { UnknownCommError(e.getMessage) })
->>>>>>> 50bbe110
 
   /**
     * Main node entry. It will:
@@ -372,7 +348,7 @@
       syncEffect,
       Metrics.eitherT(Monad[Task], metrics))
     _              <- blockStore.clear() // FIX-ME replace with a proper casper init when it's available
-    oracle         = SafetyOracle.turanOracle[Effect](Monad[Effect], blockStore)
+    oracle         = SafetyOracle.turanOracle[Effect](Applicative[Effect], blockStore)
     runtime        = Runtime.create(storagePath, storageSize, inMemoryStore)
     casperRuntime  = Runtime.create(casperStoragePath, storageSize, inMemoryStore)
     runtimeManager = RuntimeManager.fromRuntime(casperRuntime)
