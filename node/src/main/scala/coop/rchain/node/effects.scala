package coop.rchain.node

<<<<<<< HEAD
=======
import coop.rchain.comm.protocol.rchain.Packet
import coop.rchain.p2p, p2p.NetworkAddress, p2p.Network.KeysStore
import coop.rchain.p2p.effects._
import coop.rchain.comm._, CommError._
>>>>>>> 4f8144ad
import java.io.{File, FileInputStream, FileOutputStream, PrintWriter}

import scala.collection.concurrent.TrieMap

import cats._
import cats.implicits._

import coop.rchain.catscontrib._
import coop.rchain.comm.CommError._
import coop.rchain.comm._
import coop.rchain.p2p.NetworkAddress
import coop.rchain.p2p.effects._

import kamon.metric.Metric
import monix.eval.Task

object effects {
  def encryption(nodeName: String): Encryption[Task] = new Encryption[Task] {
    import Encryption._
    import coop.rchain.crypto.encryption.Curve25519

    import com.google.common.io.BaseEncoding

    val encoder: BaseEncoding = BaseEncoding.base16().lowerCase()

    private def generateFresh: Task[PublicPrivateKeys] = Task.delay {
      val (pub, sec) = Curve25519.newKeyPair
      PublicPrivateKeys(pub, sec)
    }

    val storePath: String = System
      .getProperty("user.home") + File.separator + s".$nodeName-rnode.keys"

    private def storeToFS: PublicPrivateKeys => Task[Unit] =
      keys =>
        Task
          .delay {
            val pw = new PrintWriter(new File(storePath))
            pw.println(encoder.encode(keys.pub))
            pw.println(encoder.encode(keys.priv))
            pw.close()
          }
          .attempt
          .void

    private def fetchFromFS: Task[Option[PublicPrivateKeys]] =
      Task
        .delay {
          val (pubKeyStr :: secKeyStr :: _) = scala.io.Source.fromFile(storePath).getLines.toList
          val pubKey                        = encoder.decode(pubKeyStr)
          val secKey                        = encoder.decode(secKeyStr)
          PublicPrivateKeys(pubKey, secKey)
        }
        .attempt
        .map(_.toOption)

    def fetchKeys: Task[PublicPrivateKeys] =
      (fetchFromFS >>= {
        case None     => generateFresh >>= (keys => storeToFS(keys) *> keys.pure[Task])
        case Some(ks) => ks.pure[Task]
      }).memoize

    def generateNonce: Task[Nonce] = Task.delay(Curve25519.newNonce)

    def encrypt(pub: Key, sec: Key, nonce: Nonce, message: Array[Byte]): Task[Array[Byte]] =
      Task.delay(Curve25519.encrypt(pub, sec, nonce, message))

    def decrypt(pub: Key, sec: Key, nonce: Nonce, cipher: Array[Byte]): Task[Array[Byte]] =
      Task.delay(Curve25519.decrypt(pub, sec, nonce, cipher))
  }

  def log: Log[Task] = new Log[Task] {
    import com.typesafe.scalalogging.Logger

    val logger = Logger("logger")

    def debug(msg: String): Task[Unit] = Task.delay(logger.debug(msg))
    def info(msg: String): Task[Unit]  = Task.delay(logger.info(msg))
    def warn(msg: String): Task[Unit]  = Task.delay(logger.warn(msg))
    def error(msg: String): Task[Unit] = Task.delay(logger.error(msg))
  }

  def time: Time[Task] = new Time[Task] {
    def currentMillis: Task[Long] = Task.delay {
      System.currentTimeMillis
    }
    def nanoTime: Task[Long] = Task.delay {
      System.nanoTime
    }
  }

  def metrics: Metrics[Task] = new Metrics[Task] {
    import kamon._

    val m: TrieMap[String, Metric[_]] =
      scala.collection.concurrent.TrieMap[String, metric.Metric[_]]()

    def incrementCounter(name: String, delta: Long): Task[Unit] = Task.delay {
      m.getOrElseUpdate(name, { Kamon.counter(name) }) match {
        case (c: metric.Counter) => c.increment(delta)
      }
    }

    def incrementSampler(name: String, delta: Long): Task[Unit] = Task.delay {
      m.getOrElseUpdate(name, { Kamon.rangeSampler(name) }) match {
        case (c: metric.RangeSampler) => c.increment(delta)
      }
    }

    def sample(name: String): Task[Unit] = Task.delay {
      m.getOrElseUpdate(name, { Kamon.rangeSampler(name) }) match {
        case (c: metric.RangeSampler) => c.sample
      }
    }

    def setGauge(name: String, value: Long): Task[Unit] = Task.delay {
      m.getOrElseUpdate(name, { Kamon.gauge(name) }) match {
        case (c: metric.Gauge) => c.set(value)
      }
    }

    def record(name: String, value: Long, count: Long = 1): Task[Unit] = Task.delay {
      m.getOrElseUpdate(name, { Kamon.histogram(name) }) match {
        case (c: metric.Histogram) => c.record(value, count)
      }
    }
  }

  def remoteKeysKvs(path: String): Kvs[Task, PeerNode, Array[Byte]] =
    new Kvs[Task, PeerNode, Array[Byte]] {
      import com.google.protobuf.ByteString
      var m: Map[PeerNode, Array[Byte]] = fetch()

      def keys: Task[Vector[PeerNode]]                = Task.delay(m.keys.toVector)
      def get(k: PeerNode): Task[Option[Array[Byte]]] = Task.delay(m.get(k))
      def put(k: PeerNode, v: Array[Byte]): Task[Unit] = Task.delay {
        m = m + (k -> v)
        store()
      }

      def delete(k: PeerNode): Task[Unit] = Task.delay {
        m = m - k
        store()
      }

      private def fetch(): Map[PeerNode, Array[Byte]] = {
        val file = new File(path)
        file.createNewFile()
        KeysStore
          .parseFrom(new FileInputStream(file))
          .keys
          .map {
            case (k, v) => (NetworkAddress.parse(k), v)
          }
          .flatMap {
            case (Right(peerNode), v) => Map(peerNode -> v.toByteArray)
            case (Left(_), _)         => Map.empty[PeerNode, Array[Byte]]
          }
      }

      private def store(): Unit =
        KeysStore(m.map {
          case (k, v) => (k.toAddress, ByteString.copyFrom(v))
        }).writeTo(new FileOutputStream(new File(path)))
    }

  def nodeDiscovery[F[_]: Monad: Capture: Metrics](net: UnicastNetwork): NodeDiscovery[F] =
    new NodeDiscovery[F] {

      def addNode(node: PeerNode): F[Unit] =
        for {
          _ <- Capture[F].capture(net.add(node))
          _ <- Metrics[F].incrementCounter("peers")
        } yield ()

      def findMorePeers(limit: Int): F[Seq[PeerNode]] =
        Capture[F].capture {
          net.findMorePeers(limit)
        }

      def peers: F[Seq[PeerNode]] =
        Capture[F].capture {
          net.table.peers
        }
    }

<<<<<<< HEAD
  def transportLayer[F[_]: Monad: Capture: Metrics](net: UnicastNetwork): TransportLayer[F] =
    new TransportLayer[F] {
      import scala.concurrent.duration._

      def roundTrip(msg: ProtocolMessage,
                    remote: ProtocolNode,
                    timeout: Duration): F[CommErr[ProtocolMessage]] =
        net.roundTrip[F](msg, remote, timeout)

      def local: F[ProtocolNode] = net.local.pure[F]

      def commSend(msg: ProtocolMessage, peer: PeerNode): F[CommErr[Unit]] =
        Capture[F].capture(net.comm.send(msg.toByteSeq, peer))

      def broadcast(msg: ProtocolMessage): F[Seq[CommErr[Unit]]] =
        Capture[F].capture {
          net.broadcast(msg)
        }
=======
  def packetHandler[F[_]: Applicative: Log](
      pf: PartialFunction[Packet, F[String]]): PacketHandler[F] =
    new PacketHandler[F] {
      def handlePacket(packet: Packet): F[String] = {
        val errorMsg = s"Unable to handle packet $packet"
        if (pf.isDefinedAt(packet)) pf(packet) else Log[F].error(errorMsg) *> errorMsg.pure[F]
      }
>>>>>>> 4f8144ad
    }
}<|MERGE_RESOLUTION|>--- conflicted
+++ resolved
@@ -1,12 +1,6 @@
 package coop.rchain.node
 
-<<<<<<< HEAD
-=======
 import coop.rchain.comm.protocol.rchain.Packet
-import coop.rchain.p2p, p2p.NetworkAddress, p2p.Network.KeysStore
-import coop.rchain.p2p.effects._
-import coop.rchain.comm._, CommError._
->>>>>>> 4f8144ad
 import java.io.{File, FileInputStream, FileOutputStream, PrintWriter}
 
 import scala.collection.concurrent.TrieMap
@@ -193,7 +187,6 @@
         }
     }
 
-<<<<<<< HEAD
   def transportLayer[F[_]: Monad: Capture: Metrics](net: UnicastNetwork): TransportLayer[F] =
     new TransportLayer[F] {
       import scala.concurrent.duration._
@@ -212,14 +205,12 @@
         Capture[F].capture {
           net.broadcast(msg)
         }
-=======
+    }
+
   def packetHandler[F[_]: Applicative: Log](
       pf: PartialFunction[Packet, F[String]]): PacketHandler[F] =
-    new PacketHandler[F] {
-      def handlePacket(packet: Packet): F[String] = {
-        val errorMsg = s"Unable to handle packet $packet"
-        if (pf.isDefinedAt(packet)) pf(packet) else Log[F].error(errorMsg) *> errorMsg.pure[F]
-      }
->>>>>>> 4f8144ad
+    (packet: Packet) => {
+      val errorMsg = s"Unable to handle packet $packet"
+      if (pf.isDefinedAt(packet)) pf(packet) else Log[F].error(errorMsg) *> errorMsg.pure[F]
     }
 }