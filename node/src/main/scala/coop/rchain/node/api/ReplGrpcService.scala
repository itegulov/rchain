package coop.rchain.node.api

import coop.rchain.node.diagnostics
import coop.rchain.p2p.effects._
import io.grpc.{Server, ServerBuilder}

import scala.concurrent.Future
import cats._
import cats.data._
import cats.implicits._
import com.google.protobuf.empty.Empty
import coop.rchain.casper.MultiParentCasper
import coop.rchain.casper.protocol._
import coop.rchain.casper.util.ProtoUtil
import coop.rchain.casper.protocol.{Deploy, DeployServiceGrpc, DeployServiceResponse, DeployString}
import coop.rchain.casper.util.rholang.InterpreterUtil
import coop.rchain.catscontrib._
import Catscontrib._
import coop.rchain.crypto.codec.Base16
import coop.rchain.node.model.repl._
import coop.rchain.node.model.diagnostics._
import coop.rchain.rholang.interpreter.{RholangCLI, Runtime}
import coop.rchain.rholang.interpreter.storage.StoragePrinter
import monix.eval.Task
import monix.execution.Scheduler
import com.google.protobuf.ByteString
import java.io.{Reader, StringReader}

import coop.rchain.casper.api.BlockAPI
import coop.rchain.node.diagnostics.{JvmMetrics, NodeMetrics}
import coop.rchain.rholang.interpreter.errors.InterpreterError
import coop.rchain.comm.transport._
import coop.rchain.comm.discovery._
import coop.rchain.shared._
import coop.rchain.models.Par
import coop.rchain.rholang.interpreter._
import Interpreter._
import coop.rchain.rholang.interpreter.accounting.CostAccount
import storage.StoragePrinter

private[api] class ReplGrpcService(runtime: Runtime)(implicit scheduler: Scheduler)
    extends ReplGrpc.Repl {
  def run(request: CmdRequest): Future[ReplResponse] =
    exec(new StringReader(request.line))

  def eval(request: EvalRequest): Future[ReplResponse] =
    exec(new StringReader(request.program))

  def exec(reader: Reader): Future[ReplResponse] =
    Task
      .coeval(buildNormalizedTerm(reader))
      .attempt
      .flatMap {
        case Left(er) =>
          er match {
            case _: InterpreterError => Task.now(s"Error: ${er.toString}")
            case th: Throwable       => Task.now(s"Error: $th")
          }
        case Right(term) =>
          runEvaluate(runtime, term).attempt.map {
            case Left(ex) => s"Caught boxed exception: $ex"
            case Right(EvaluateResult(cost, errors)) => {
              val errorStr =
                if (errors.isEmpty)
                  ""
                else
                  errors
                    .map(_.toString())
                    .mkString("Errors received during evaluation:\n", "\n", "\n")
              s"Deployment cost: $cost\n" +
                s"${errorStr}Storage Contents:\n ${StoragePrinter.prettyPrint(runtime.space.store)}"
            }
          }
      }
      .map(ReplResponse(_))
      .executeAsync
      .runAsync

<<<<<<< HEAD
  def run(request: CmdRequest): Future[ReplResponse] =
    exec(new StringReader(request.line))

  def eval(request: EvalRequest): Future[ReplResponse] =
    exec(new StringReader(request.program))

  def runEvaluate(runtime: Runtime, term: Par): Task[EvaluateResult] =
=======
  def runEvaluate(runtime: Runtime, term: Par): Task[Vector[Throwable]] =
>>>>>>> 9575f3c8
    for {
      _      <- Task.now(printNormalizedTerm(term))
      result <- evaluate(runtime, term)
    } yield result

  private def printNormalizedTerm(normalizedTerm: Par): Unit = {
    Console.println("\nEvaluating:")
    Console.println(PrettyPrinter().buildString(normalizedTerm))
  }
}<|MERGE_RESOLUTION|>--- conflicted
+++ resolved
@@ -40,12 +40,6 @@
 
 private[api] class ReplGrpcService(runtime: Runtime)(implicit scheduler: Scheduler)
     extends ReplGrpc.Repl {
-  def run(request: CmdRequest): Future[ReplResponse] =
-    exec(new StringReader(request.line))
-
-  def eval(request: EvalRequest): Future[ReplResponse] =
-    exec(new StringReader(request.program))
-
   def exec(reader: Reader): Future[ReplResponse] =
     Task
       .coeval(buildNormalizedTerm(reader))
@@ -76,7 +70,6 @@
       .executeAsync
       .runAsync
 
-<<<<<<< HEAD
   def run(request: CmdRequest): Future[ReplResponse] =
     exec(new StringReader(request.line))
 
@@ -84,9 +77,6 @@
     exec(new StringReader(request.program))
 
   def runEvaluate(runtime: Runtime, term: Par): Task[EvaluateResult] =
-=======
-  def runEvaluate(runtime: Runtime, term: Par): Task[Vector[Throwable]] =
->>>>>>> 9575f3c8
     for {
       _      <- Task.now(printNormalizedTerm(term))
       result <- evaluate(runtime, term)
