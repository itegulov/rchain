--- conflicted
+++ resolved
@@ -12,27 +12,12 @@
 trait KademliaRPC[F[_]] {
   def ping(node: PeerNode): F[Boolean]
   def lookup(key: Seq[Byte], peer: PeerNode): F[Seq[PeerNode]]
-  def receive(pingHandler: PeerNode => F[Unit],
-              lookupHandler: (PeerNode, Array[Byte]) => F[Seq[PeerNode]]): F[Unit]
+  def receive(
+      pingHandler: PeerNode => F[Unit],
+      lookupHandler: (PeerNode, Array[Byte]) => F[Seq[PeerNode]]
+  ): F[Unit]
 }
 
 object KademliaRPC {
   def apply[F[_]](implicit P: KademliaRPC[F]): KademliaRPC[F] = P
-<<<<<<< HEAD
-=======
-
-  def forTrans[F[_]: Monad, T[_[_], _]: MonadTrans](
-      implicit P: KademliaRPC[F]
-  ): KademliaRPC[T[F, ?]] =
-    new KademliaRPC[T[F, ?]] {
-      def ping(node: PeerNode): T[F, Boolean]                         = P.ping(node).liftM[T]
-      def lookup(key: Seq[Byte], peer: PeerNode): T[F, Seq[PeerNode]] = P.lookup(key, peer).liftM[T]
-    }
-}
-
-sealed abstract class KademliaRPCInstances {
-  implicit def eitherTKademliaRPC[E, F[_]: Monad: KademliaRPC[?[_]]]
-    : KademliaRPC[EitherT[F, E, ?]] =
-    KademliaRPC.forTrans[F, EitherT[?[_], E, ?]]
->>>>>>> 0479f9c1
 }