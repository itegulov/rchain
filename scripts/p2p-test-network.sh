--- conflicted
+++ resolved
@@ -70,11 +70,7 @@
     if [[ $i == 0 ]]; then
       rnode_cmd="run --port 30304 --standalone"
     else
-<<<<<<< HEAD
-      rnode_cmd="run --bootstrap rnode://4e7c3811cc1a16b7dd1d672db3e025c797484573@169.254.1.2:30304"
-=======
-      rnode_cmd="--bootstrap rnode://23ea7ec9e3e42054c062c879d8c766a111f3ad37@169.254.1.2:30304"
->>>>>>> 42a8fa1f
+      rnode_cmd="run --bootstrap rnode://23ea7ec9e3e42054c062c879d8c766a111f3ad37@169.254.1.2:30304"
     fi
     sudo docker run -dit --name ${container_name} \
       -v ${var_lib_rnode_dir}:/var/lib/rnode \
