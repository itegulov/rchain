package coop.rchain.models.rholang

import coop.rchain.models.Channel.ChannelInstance
import coop.rchain.models.Channel.ChannelInstance._
import coop.rchain.models.Connective.ConnectiveInstance
import coop.rchain.models.Connective.ConnectiveInstance._
import coop.rchain.models.Expr.ExprInstance
import coop.rchain.models.Expr.ExprInstance._
import coop.rchain.models.Var.VarInstance
import coop.rchain.models.Var.VarInstance.{BoundVar, FreeVar, Wildcard}
import coop.rchain.models._

import com.google.protobuf.ByteString
import scala.collection.immutable.{BitSet, Vector}

object implicits {

  // Channel Related
  def apply(c: ChannelInstance): Channel                                               = new Channel(channelInstance = c)
  implicit def fromChannelInstance(c: ChannelInstance): Channel                        = apply(c)
  implicit def fromChannel[T](c: T)(implicit toChannel: T => Channel): Option[Channel] = Some(c)

  // Var Related
  def apply(v: VarInstance): Var                                       = new Var(v)
  implicit def fromVarInstance(v: VarInstance): Var                    = apply(v)
  implicit def fromVar[T](v: T)(implicit toVar: T => Var): Option[Var] = Some(v)

  // Expr Related
  def apply(e: ExprInstance)                     = new Expr(exprInstance = e)
  implicit def fromExprInstance(e: ExprInstance) = apply(e)

  implicit def fromGBool(g: GBool): Expr          = apply(g)
  implicit def fromGInt(g: GInt): Expr            = apply(g)
  implicit def fromGString(g: GString): Expr      = apply(g)
  implicit def fromGUri(g: GUri): Expr            = apply(g)
  implicit def fromByteArray(g: GByteArray): Expr = apply(g)

  def apply(e: EList): Expr =
    new Expr(exprInstance = EListBody(e))
  implicit def fromEList(e: EList): Expr = apply(e)

  def apply(e: ETuple): Expr =
    new Expr(exprInstance = ETupleBody(e))
  implicit def fromEList(e: ETuple): Expr = apply(e)

  def apply(e: ParSet): Expr =
    new Expr(exprInstance = ESetBody(e))
  implicit def fromESet(e: ParSet): Expr = apply(e)

  def apply(e: ParMap): Expr =
    new Expr(exprInstance = EMapBody(e))
  implicit def fromEMap(e: ParMap): Expr = apply(e)

  def apply(e: ENot): Expr =
    new Expr(exprInstance = ENotBody(e))
  implicit def fromENot(e: ENot): Expr = apply(e)

  def apply(e: ENeg): Expr =
    new Expr(exprInstance = ENegBody(e))
  implicit def fromENeg(e: ENeg): Expr = apply(e)

  def apply(e: EVar): Expr =
    new Expr(exprInstance = EVarBody(e))
  implicit def fromEVar(e: EVar): Expr = apply(e)

  def apply(e: EMult): Expr =
    new Expr(exprInstance = EMultBody(e))
  implicit def fromEMult(e: EMult): Expr = apply(e)

  def apply(e: EDiv): Expr =
    new Expr(exprInstance = EDivBody(e))
  implicit def fromEDiv(e: EDiv): Expr = apply(e)

  def apply(e: EPlus): Expr =
    new Expr(exprInstance = EPlusBody(e))
  implicit def fromEPlus(e: EPlus): Expr = apply(e)

  def apply(e: EMinus): Expr =
    new Expr(exprInstance = EMinusBody(e))
  implicit def fromEMinus(e: EMinus): Expr = apply(e)

  def apply(e: ELt): Expr =
    new Expr(exprInstance = ELtBody(e))
  implicit def fromELt(e: ELt): Expr = apply(e)

  def apply(e: ELte): Expr =
    new Expr(exprInstance = ELteBody(e))
  implicit def fromELte(e: ELte): Expr = apply(e)

  def apply(e: EGt): Expr =
    new Expr(exprInstance = EGtBody(e))
  implicit def fromEGt(e: EGt): Expr = apply(e)

  def apply(e: EGte): Expr =
    new Expr(exprInstance = EGteBody(e))
  implicit def fromEGte(e: EGte): Expr = apply(e)

  def apply(e: EEq): Expr =
    new Expr(exprInstance = EEqBody(e))
  implicit def fromEEq(e: EEq): Expr = apply(e)

  def apply(e: ENeq): Expr =
    new Expr(exprInstance = ENeqBody(e))
  implicit def fromENeq(e: ENeq): Expr = apply(e)

  def apply(e: EAnd): Expr =
    new Expr(exprInstance = EAndBody(e))
  implicit def fromEAnd(e: EAnd): Expr = apply(e)

  def apply(e: EOr): Expr =
    new Expr(exprInstance = EOrBody(e))
  implicit def fromEOr(e: EOr): Expr = apply(e)

  def apply(e: EMethod): Expr =
    new Expr(exprInstance = EMethodBody(e))
  implicit def fromEMethod(e: EMethod): Expr = apply(e)

  def apply(e: EMatches): Expr =
    new Expr(exprInstance = EMatchesBody(e))
  implicit def fromEMatches(e: EMatches): Expr = apply(e)

  def apply(e: EPercentPercent): Expr =
    new Expr(exprInstance = EPercentPercentBody(e))
  implicit def fromEPercent(e: EPercentPercent): Expr = apply(e)

  def apply(e: EPlusPlus): Expr =
    new Expr(exprInstance = EPlusPlusBody(e))
  implicit def fromEPlusPlus(e: EPlusPlus): Expr = apply(e)

  // Par Related
  def apply(): Par = new Par()
  def apply(s: Send): Par =
    new Par(sends = Vector(s), locallyFree = s.locallyFree, connectiveUsed = s.connectiveUsed)
  def apply(r: Receive): Par =
    new Par(receives = Vector(r), locallyFree = r.locallyFree, connectiveUsed = r.connectiveUsed)
  def apply(n: New): Par =
    new Par(news = Vector(n),
            locallyFree = NewLocallyFree.locallyFree(n, 0),
            connectiveUsed = NewLocallyFree.connectiveUsed(n))
  def apply(e: Expr): Par =
    new Par(exprs = Vector(e),
            locallyFree = ExprLocallyFree.locallyFree(e, 0),
            connectiveUsed = ExprLocallyFree.connectiveUsed(e))
  def apply(m: Match): Par =
    new Par(matches = Vector(m), locallyFree = m.locallyFree, connectiveUsed = m.connectiveUsed)
  def apply(g: GPrivate): Par =
    new Par(ids = Vector(g), locallyFree = BitSet(), connectiveUsed = false)

  def apply(b: Bundle): Par =
    new Par(
      bundles = Vector(b),
      locallyFree = b.body.locallyFree,
      connectiveUsed = false
    )

  def apply(c: Connective): Par =
    new Par(connectives = Vector(c), connectiveUsed = ConnectiveLocallyFree.connectiveUsed(c))

  implicit def fromSend(s: Send): Par                             = apply(s)
  implicit def fromReceive(r: Receive): Par                       = apply(r)
  implicit def fromNew(n: New): Par                               = apply(n)
  implicit def fromExpr[T](e: T)(implicit toExpr: T => Expr): Par = apply(e)
  implicit def fromMatch(m: Match): Par                           = apply(m)
  implicit def fromGPrivate(g: GPrivate): Par                     = apply(g)
  implicit def fromBundle(b: Bundle): Par                         = apply(b)
  implicit def fromConnective(c: Connective): Par                 = apply(c)

  object VectorPar {
    def apply(): Par = new Par(
      sends = Vector.empty[Send],
      receives = Vector.empty[Receive],
      news = Vector.empty[New],
      exprs = Vector.empty[Expr],
      matches = Vector.empty[Match],
      ids = Vector.empty[GPrivate],
      bundles = Vector.empty[Bundle],
      connectives = Vector.empty[Connective],
    )
  }

  object GPrivate {
    def apply(): GPrivate =
      new GPrivate(ByteString.copyFromUtf8(java.util.UUID.randomUUID.toString))
    def apply(s: String): GPrivate     = new GPrivate(ByteString.copyFromUtf8(s))
    def apply(b: ByteString): GPrivate = new GPrivate(b)
  }

  implicit class RichExprInstance(exprInstance: ExprInstance) {
    def typ: String =
      exprInstance match {
        case GBool(_)      => "Bool"
        case GInt(_)       => "Int"
        case GString(_)    => "String"
        case GUri(_)       => "Uri"
        case GByteArray(_) => "ByteArray"
        case EListBody(_)  => "List"
        case ETupleBody(_) => "Tuple"
        case ESetBody(_)   => "Set"
        case EMapBody(_)   => "Map"
        case _             => "Unit"
      }
  }

  implicit class ParExtension[T](p: T)(implicit toPar: T => Par) {
    // Convenience prepend methods
    def prepend(s: Send): Par =
      p.copy(sends = s +: p.sends,
             locallyFree = p.locallyFree | s.locallyFree,
             connectiveUsed = p.connectiveUsed || s.connectiveUsed)
    def prepend(r: Receive): Par =
      p.copy(
        receives = r +: p.receives,
        locallyFree = p.locallyFree | r.locallyFree,
        connectiveUsed = p.connectiveUsed || r.connectiveUsed
      )
    def prepend(n: New): Par =
      p.copy(
        news = n +: p.news,
        locallyFree =
          p.locallyFree | n.locallyFree,
        connectiveUsed = p.connectiveUsed || n.connectiveUsed
      )
    def prepend(e: Expr, depth: Int): Par =
      p.copy(
        exprs = e +: p.exprs,
        locallyFree = p.locallyFree | ExprLocallyFree
          .locallyFree(e, depth),
        connectiveUsed = p.connectiveUsed || ExprLocallyFree
          .connectiveUsed(e)
      )
    def prepend(m: Match): Par =
      p.copy(matches = m +: p.matches,
             locallyFree = p.locallyFree | m.locallyFree,
             connectiveUsed = p.connectiveUsed || m.connectiveUsed)
    def prepend(b: Bundle): Par =
      p.copy(
        bundles = b +: p.bundles,
        locallyFree = b.body.locallyFree | p.locallyFree
      )
    def prepend(c: Connective, depth: Int): Par =
      p.copy(
        connectives = c +: p.connectives,
        connectiveUsed = p.connectiveUsed || ConnectiveLocallyFree.connectiveUsed(c),
        locallyFree = ConnectiveLocallyFree.locallyFree(c, depth)
      )

    def singleEval(): Option[Channel] =
      if (p.sends.isEmpty && p.receives.isEmpty && p.news.isEmpty && p.matches.isEmpty && p.ids.isEmpty && p.bundles.isEmpty && p.connectives.isEmpty) {
        p.exprs match {
          case Seq(Expr(EEvalBody(c))) => Some(c)
          case _                       => None
        }
      } else {
        None
      }

    def singleExpr(): Option[Expr] =
      if (p.sends.isEmpty && p.receives.isEmpty && p.news.isEmpty && p.matches.isEmpty && p.bundles.isEmpty) {
        p.exprs match {
          case Seq(single) => Some(single)
          case _           => None
        }
      } else {
        None
      }

    def singleNew(): Option[New] =
      if (p.sends.isEmpty && p.receives.isEmpty && p.exprs.isEmpty && p.matches.isEmpty && p.ids.isEmpty && p.bundles.isEmpty && p.connectives.isEmpty) {
        p.news match {
          case Seq(single) => Some(single)
          case _           => None
        }
      } else {
        None
      }

    def singleBundle(): Option[Bundle] =
      if (p.sends.isEmpty && p.receives.isEmpty && p.news.isEmpty && p.exprs.isEmpty && p.matches.isEmpty && p.ids.isEmpty && p.connectives.isEmpty) {
        p.bundles.toList match {
          case Seq(single) => Some(single)
          case _           => None
        }
      } else {
        None
      }

    def singleConnective(): Option[Connective] =
      if (p.sends.isEmpty && p.receives.isEmpty && p.news.isEmpty && p.exprs.isEmpty && p.matches.isEmpty && p.bundles.isEmpty && p.connectives.size == 1) {
        Some(p.connectives.head)
      } else {
        None
      }

    def ++(that: Par) =
      Par(
        that.sends ++ p.sends,
        that.receives ++ p.receives,
        that.news ++ p.news,
        that.exprs ++ p.exprs,
        that.matches ++ p.matches,
        that.ids ++ p.ids,
        that.bundles ++ p.bundles,
        that.connectives ++ p.connectives,
        that.locallyFree | p.locallyFree,
        that.connectiveUsed || p.connectiveUsed
      )
  }

  implicit def fromPar[T](p: T)(implicit toPar: T => Par): Option[Par] = Some(p)

  implicit val ParLocallyFree: HasLocallyFree[Par] = new HasLocallyFree[Par] {
    def connectiveUsed(p: Par)          = p.connectiveUsed
    def locallyFree(p: Par, depth: Int) = p.locallyFree
  }

  implicit val BundleLocallyFree: HasLocallyFree[Bundle] = new HasLocallyFree[Bundle] {
    override def connectiveUsed(source: Bundle): Boolean         = false
    override def locallyFree(source: Bundle, depth: Int): BitSet = source.body.locallyFree
  }

  implicit val SendLocallyFree: HasLocallyFree[Send] = new HasLocallyFree[Send] {
    def connectiveUsed(s: Send)          = s.connectiveUsed
    def locallyFree(s: Send, depth: Int) = s.locallyFree
  }
  implicit val ExprLocallyFree: HasLocallyFree[Expr] = new HasLocallyFree[Expr] {
    def connectiveUsed(e: Expr) =
      e.exprInstance match {
        case GBool(_)                                     => false
        case GInt(_)                                      => false
        case GString(_)                                   => false
        case GUri(_)                                      => false
        case GByteArray(_)                                => false
        case EListBody(e)                                 => e.connectiveUsed
        case ETupleBody(e)                                => e.connectiveUsed
        case ESetBody(e)                                  => e.connectiveUsed
        case EMapBody(e)                                  => e.connectiveUsed
        case EVarBody(EVar(v))                            => VarLocallyFree.connectiveUsed(v)
        case EEvalBody(chan)                              => ChannelLocallyFree.connectiveUsed(chan)
        case ENotBody(ENot(p))                            => p.connectiveUsed
        case ENegBody(ENeg(p))                            => p.connectiveUsed
        case EMultBody(EMult(p1, p2))                     => p1.connectiveUsed || p2.connectiveUsed
        case EDivBody(EDiv(p1, p2))                       => p1.connectiveUsed || p2.connectiveUsed
        case EPlusBody(EPlus(p1, p2))                     => p1.connectiveUsed || p2.connectiveUsed
        case EMinusBody(EMinus(p1, p2))                   => p1.connectiveUsed || p2.connectiveUsed
        case ELtBody(ELt(p1, p2))                         => p1.connectiveUsed || p2.connectiveUsed
        case ELteBody(ELte(p1, p2))                       => p1.connectiveUsed || p2.connectiveUsed
        case EGtBody(EGt(p1, p2))                         => p1.connectiveUsed || p2.connectiveUsed
        case EGteBody(EGte(p1, p2))                       => p1.connectiveUsed || p2.connectiveUsed
        case EEqBody(EEq(p1, p2))                         => p1.connectiveUsed || p2.connectiveUsed
        case ENeqBody(ENeq(p1, p2))                       => p1.connectiveUsed || p2.connectiveUsed
        case EAndBody(EAnd(p1, p2))                       => p1.connectiveUsed || p2.connectiveUsed
        case EOrBody(EOr(p1, p2))                         => p1.connectiveUsed || p2.connectiveUsed
        case EMethodBody(e)                               => e.connectiveUsed
        case EMatchesBody(EMatches(target, pattern @ _))  => target.connectiveUsed
        case EPercentPercentBody(EPercentPercent(p1, p2)) => p1.connectiveUsed || p2.connectiveUsed
        case EPlusPlusBody(EPlusPlus(p1, p2))             => p1.connectiveUsed || p2.connectiveUsed
        case ExprInstance.Empty                           => false
      }

    def locallyFree(e: Expr, depth: Int) =
      e.exprInstance match {
<<<<<<< HEAD
        case GBool(_)                                => BitSet()
        case GInt(_)                                 => BitSet()
        case GString(_)                              => BitSet()
        case GUri(_)                                 => BitSet()
        case GByteArray(_)                           => BitSet()
        case EListBody(e)                            => e.locallyFree
        case ETupleBody(e)                           => e.locallyFree
        case ESetBody(e)                             => e.locallyFree.value
        case EMapBody(e)                             => e.locallyFree.value
        case EVarBody(EVar(v))                       => VarLocallyFree.locallyFree(v, depth)
        case EEvalBody(chan)                         => ChannelLocallyFree.locallyFree(chan, depth)
        case ENotBody(ENot(p))                       => p.locallyFree
        case ENegBody(ENeg(p))                       => p.locallyFree
        case EMultBody(EMult(p1, p2))                => p1.locallyFree | p2.locallyFree
        case EDivBody(EDiv(p1, p2))                  => p1.locallyFree | p2.locallyFree
        case EPlusBody(EPlus(p1, p2))                => p1.locallyFree | p2.locallyFree
        case EMinusBody(EMinus(p1, p2))              => p1.locallyFree | p2.locallyFree
        case ELtBody(ELt(p1, p2))                    => p1.locallyFree | p2.locallyFree
        case ELteBody(ELte(p1, p2))                  => p1.locallyFree | p2.locallyFree
        case EGtBody(EGt(p1, p2))                    => p1.locallyFree | p2.locallyFree
        case EGteBody(EGte(p1, p2))                  => p1.locallyFree | p2.locallyFree
        case EEqBody(EEq(p1, p2))                    => p1.locallyFree | p2.locallyFree
        case ENeqBody(ENeq(p1, p2))                  => p1.locallyFree | p2.locallyFree
        case EAndBody(EAnd(p1, p2))                  => p1.locallyFree | p2.locallyFree
        case EOrBody(EOr(p1, p2))                    => p1.locallyFree | p2.locallyFree
        case EMethodBody(e)                          => e.locallyFree
        case EMatchesBody(EMatches(target, pattern)) => target.locallyFree | pattern.locallyFree
        case ExprInstance.Empty                      => BitSet()
=======
        case GBool(_)                                     => BitSet()
        case GInt(_)                                      => BitSet()
        case GString(_)                                   => BitSet()
        case GUri(_)                                      => BitSet()
        case GByteArray(_)                                => BitSet()
        case EListBody(e)                                 => e.locallyFree
        case ETupleBody(e)                                => e.locallyFree
        case ESetBody(e)                                  => e.locallyFree.value
        case EMapBody(e)                                  => e.locallyFree.value
        case EVarBody(EVar(v))                            => VarLocallyFree.locallyFree(v)
        case EEvalBody(chan)                              => ChannelLocallyFree.locallyFree(chan)
        case ENotBody(ENot(p))                            => p.locallyFree
        case ENegBody(ENeg(p))                            => p.locallyFree
        case EMultBody(EMult(p1, p2))                     => p1.locallyFree | p2.locallyFree
        case EDivBody(EDiv(p1, p2))                       => p1.locallyFree | p2.locallyFree
        case EPlusBody(EPlus(p1, p2))                     => p1.locallyFree | p2.locallyFree
        case EMinusBody(EMinus(p1, p2))                   => p1.locallyFree | p2.locallyFree
        case ELtBody(ELt(p1, p2))                         => p1.locallyFree | p2.locallyFree
        case ELteBody(ELte(p1, p2))                       => p1.locallyFree | p2.locallyFree
        case EGtBody(EGt(p1, p2))                         => p1.locallyFree | p2.locallyFree
        case EGteBody(EGte(p1, p2))                       => p1.locallyFree | p2.locallyFree
        case EEqBody(EEq(p1, p2))                         => p1.locallyFree | p2.locallyFree
        case ENeqBody(ENeq(p1, p2))                       => p1.locallyFree | p2.locallyFree
        case EAndBody(EAnd(p1, p2))                       => p1.locallyFree | p2.locallyFree
        case EOrBody(EOr(p1, p2))                         => p1.locallyFree | p2.locallyFree
        case EMethodBody(e)                               => e.locallyFree
        case EMatchesBody(EMatches(target, pattern @ _))  => target.locallyFree
        case EPercentPercentBody(EPercentPercent(p1, p2)) => p1.locallyFree | p2.locallyFree
        case EPlusPlusBody(EPlusPlus(p1, p2))             => p1.locallyFree | p2.locallyFree
        case ExprInstance.Empty                           => BitSet()
>>>>>>> 66fcc8d0
      }
  }

  implicit val GPrivateLocallyFree: HasLocallyFree[GPrivate] = new HasLocallyFree[GPrivate] {
    def connectiveUsed(g: GPrivate)          = false
    def locallyFree(g: GPrivate, depth: Int) = BitSet()
  }

  implicit val ChannelLocallyFree: HasLocallyFree[Channel] = new HasLocallyFree[Channel] {
    def connectiveUsed(c: Channel) =
      c.channelInstance match {
        case Quote(p)              => p.connectiveUsed
        case ChanVar(v)            => VarLocallyFree.connectiveUsed(v)
        case ChannelInstance.Empty => false
      }

    def locallyFree(c: Channel, depth: Int) =
      c.channelInstance match {
        case Quote(p)              => p.locallyFree
        case ChanVar(v)            => VarLocallyFree.locallyFree(v, depth)
        case ChannelInstance.Empty => BitSet()
      }
  }

  implicit val NewLocallyFree: HasLocallyFree[New] = new HasLocallyFree[New] {
    def connectiveUsed(n: New)          = n.p.connectiveUsed
    def locallyFree(n: New, depth: Int) = n.locallyFree
  }

  implicit val VarInstanceLocallyFree: HasLocallyFree[VarInstance] =
    new HasLocallyFree[VarInstance] {
      def connectiveUsed(v: VarInstance) =
        v match {
          case BoundVar(_)       => false
          case FreeVar(_)        => true
          case Wildcard(_)       => true
          case VarInstance.Empty => false
        }

      def locallyFree(v: VarInstance, depth: Int) =
        v match {
          case BoundVar(index)   => if (depth == 0) BitSet(index) else BitSet()
          case FreeVar(_)        => BitSet()
          case Wildcard(_)       => BitSet()
          case VarInstance.Empty => BitSet()
        }
    }

  implicit val VarLocallyFree: HasLocallyFree[Var] = new HasLocallyFree[Var] {
    def connectiveUsed(v: Var)          = VarInstanceLocallyFree.connectiveUsed(v.varInstance)
    def locallyFree(v: Var, depth: Int) = VarInstanceLocallyFree.locallyFree(v.varInstance, depth)
  }

  implicit val ReceiveLocallyFree: HasLocallyFree[Receive] =
    new HasLocallyFree[Receive] {
      def connectiveUsed(r: Receive)          = r.connectiveUsed
      def locallyFree(r: Receive, depth: Int) = r.locallyFree
    }

  implicit val ReceiveBindLocallyFree: HasLocallyFree[ReceiveBind] =
    new HasLocallyFree[ReceiveBind] {
      def connectiveUsed(rb: ReceiveBind) =
        ChannelLocallyFree.connectiveUsed(rb.source)

      def locallyFree(rb: ReceiveBind, depth: Int) =
        ChannelLocallyFree.locallyFree(rb.source, depth) |
          rb.patterns.foldLeft(BitSet()) { (acc, pat) =>
            acc | ChannelLocallyFree.locallyFree(pat, depth + 1)
          }
    }

  implicit val MatchLocallyFree: HasLocallyFree[Match] =
    new HasLocallyFree[Match] {
      def connectiveUsed(m: Match)          = m.connectiveUsed
      def locallyFree(m: Match, depth: Int) = m.locallyFree
    }

  implicit val MatchCaseLocallyFree: HasLocallyFree[MatchCase] =
    new HasLocallyFree[MatchCase] {
      def connectiveUsed(mc: MatchCase) = mc.source.connectiveUsed
      def locallyFree(mc: MatchCase, depth: Int) =
        mc.source.locallyFree | ParLocallyFree.locallyFree(mc.pattern, depth + 1)
    }

  implicit val ConnectiveLocallyFree: HasLocallyFree[Connective] =
    new HasLocallyFree[Connective] {
      def connectiveUsed(conn: Connective) =
        conn.connectiveInstance match {
          case ConnAndBody(_)           => true
          case ConnOrBody(_)            => true
          case ConnNotBody(_)           => true
          case VarRefBody(_)            => false
          case ConnectiveInstance.Empty => false
        }
      // Because connectives can only be used in patterns, we don't need to
      // calculate what is locally free inside
      def locallyFree(conn: Connective, depth: Int) =
        conn.connectiveInstance match {
          case VarRefBody(VarRef(idx, varDepth)) =>
            if (depth == varDepth)
              BitSet(idx)
            else
              BitSet()
          case _ => BitSet()
        }
    }
}<|MERGE_RESOLUTION|>--- conflicted
+++ resolved
@@ -359,36 +359,6 @@
 
     def locallyFree(e: Expr, depth: Int) =
       e.exprInstance match {
-<<<<<<< HEAD
-        case GBool(_)                                => BitSet()
-        case GInt(_)                                 => BitSet()
-        case GString(_)                              => BitSet()
-        case GUri(_)                                 => BitSet()
-        case GByteArray(_)                           => BitSet()
-        case EListBody(e)                            => e.locallyFree
-        case ETupleBody(e)                           => e.locallyFree
-        case ESetBody(e)                             => e.locallyFree.value
-        case EMapBody(e)                             => e.locallyFree.value
-        case EVarBody(EVar(v))                       => VarLocallyFree.locallyFree(v, depth)
-        case EEvalBody(chan)                         => ChannelLocallyFree.locallyFree(chan, depth)
-        case ENotBody(ENot(p))                       => p.locallyFree
-        case ENegBody(ENeg(p))                       => p.locallyFree
-        case EMultBody(EMult(p1, p2))                => p1.locallyFree | p2.locallyFree
-        case EDivBody(EDiv(p1, p2))                  => p1.locallyFree | p2.locallyFree
-        case EPlusBody(EPlus(p1, p2))                => p1.locallyFree | p2.locallyFree
-        case EMinusBody(EMinus(p1, p2))              => p1.locallyFree | p2.locallyFree
-        case ELtBody(ELt(p1, p2))                    => p1.locallyFree | p2.locallyFree
-        case ELteBody(ELte(p1, p2))                  => p1.locallyFree | p2.locallyFree
-        case EGtBody(EGt(p1, p2))                    => p1.locallyFree | p2.locallyFree
-        case EGteBody(EGte(p1, p2))                  => p1.locallyFree | p2.locallyFree
-        case EEqBody(EEq(p1, p2))                    => p1.locallyFree | p2.locallyFree
-        case ENeqBody(ENeq(p1, p2))                  => p1.locallyFree | p2.locallyFree
-        case EAndBody(EAnd(p1, p2))                  => p1.locallyFree | p2.locallyFree
-        case EOrBody(EOr(p1, p2))                    => p1.locallyFree | p2.locallyFree
-        case EMethodBody(e)                          => e.locallyFree
-        case EMatchesBody(EMatches(target, pattern)) => target.locallyFree | pattern.locallyFree
-        case ExprInstance.Empty                      => BitSet()
-=======
         case GBool(_)                                     => BitSet()
         case GInt(_)                                      => BitSet()
         case GString(_)                                   => BitSet()
@@ -398,8 +368,8 @@
         case ETupleBody(e)                                => e.locallyFree
         case ESetBody(e)                                  => e.locallyFree.value
         case EMapBody(e)                                  => e.locallyFree.value
-        case EVarBody(EVar(v))                            => VarLocallyFree.locallyFree(v)
-        case EEvalBody(chan)                              => ChannelLocallyFree.locallyFree(chan)
+        case EVarBody(EVar(v))                            => VarLocallyFree.locallyFree(v, depth)
+        case EEvalBody(chan)                              => ChannelLocallyFree.locallyFree(chan, depth)
         case ENotBody(ENot(p))                            => p.locallyFree
         case ENegBody(ENeg(p))                            => p.locallyFree
         case EMultBody(EMult(p1, p2))                     => p1.locallyFree | p2.locallyFree
@@ -415,11 +385,10 @@
         case EAndBody(EAnd(p1, p2))                       => p1.locallyFree | p2.locallyFree
         case EOrBody(EOr(p1, p2))                         => p1.locallyFree | p2.locallyFree
         case EMethodBody(e)                               => e.locallyFree
-        case EMatchesBody(EMatches(target, pattern @ _))  => target.locallyFree
+        case EMatchesBody(EMatches(target, pattern))      => target.locallyFree | pattern.locallyFree
         case EPercentPercentBody(EPercentPercent(p1, p2)) => p1.locallyFree | p2.locallyFree
         case EPlusPlusBody(EPlusPlus(p1, p2))             => p1.locallyFree | p2.locallyFree
         case ExprInstance.Empty                           => BitSet()
->>>>>>> 66fcc8d0
       }
   }
 
